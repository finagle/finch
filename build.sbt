--- conflicted
+++ resolved
@@ -35,13 +35,8 @@
 )
 
 val testDependencies = Seq(
-<<<<<<< HEAD
-  "org.scalacheck" %% "scalacheck" % "1.14.0",
-  "org.scalatest" %% "scalatest" % "3.0.8",
-=======
   "org.scalacheck" %% "scalacheck" % "1.14.2",
   "org.scalatest" %% "scalatest" % "3.0.7",
->>>>>>> e5e1119a
   "org.typelevel" %% "cats-laws" % catsVersion,
   "org.typelevel" %% "discipline" % "0.11.1"
 )
