import ReleaseTransformations._
import microsites.ExtraMdFileConfig

lazy val buildSettings = Seq(
  organization := "com.github.finagle",
  scalaVersion := "2.12.7",
  crossScalaVersions := Seq("2.12.7", "2.13.1")
)

lazy val twitterVersion = "20.5.0"
lazy val circeVersion = "0.13.0"
lazy val circeIterateeVersion = "0.13.0-M2"
lazy val circeFs2Version = "0.13.0"
lazy val shapelessVersion = "2.3.3"
lazy val catsVersion = "2.0.0"
lazy val argonautVersion = "6.2.4"
lazy val iterateeVersion = "0.19.0"
lazy val refinedVersion = "0.9.14"
<<<<<<< HEAD
lazy val catsEffectVersion = "2.1.3"
lazy val fs2Version =  "2.4.2"
=======
lazy val catsEffectVersion = "2.1.4"
lazy val fs2Version =  "2.4.1"
>>>>>>> 584616d9

def compilerOptions(scalaVersion: String) = Seq(
  "-deprecation",
  "-encoding", "UTF-8",
  "-feature",
  "-language:existentials",
  "-language:higherKinds",
  "-language:implicitConversions",
  "-unchecked",
  "-Ywarn-dead-code",
  "-Ywarn-numeric-widen",
  "-Xlint"
) ++ (CrossVersion.partialVersion(scalaVersion) match {
  case Some((2, scalaMajor)) if scalaMajor == 12 => scala212CompilerOptions
  case Some((2, scalaMajor)) if scalaMajor == 13 => scala213CompilerOptions
})

lazy val scala212CompilerOptions = Seq(
  "-Yno-adapted-args", 
  "-Ywarn-unused-import",
  "-Xfuture"
)

lazy val scala213CompilerOptions = Seq(
  "-Wunused:imports"
)

val testDependencies = Seq(
  "org.scalacheck" %% "scalacheck" % "1.14.2",
  "org.scalatest" %% "scalatest" % "3.1.2",
  "org.typelevel" %% "cats-laws" % catsVersion,
  "org.typelevel" %% "discipline-scalatest" % "1.0.0"
)

val baseSettings = Seq(
  libraryDependencies ++= Seq(
    "com.chuusai" %% "shapeless" % shapelessVersion,
    "org.typelevel" %% "cats-core" % catsVersion,
    "com.twitter" %% "finagle-http" % twitterVersion,
    scalaOrganization.value % "scala-reflect" % scalaVersion.value,
    "org.typelevel" %% "cats-effect" % catsEffectVersion
  ) ++ testDependencies.map(_ % "test"),
  resolvers ++= Seq(
    Resolver.sonatypeRepo("releases"),
    Resolver.sonatypeRepo("snapshots")
  ),
  scalacOptions ++= compilerOptions(scalaVersion.value),
  scalacOptions in (Compile, console) ~= {
    _.filterNot(Set("-Ywarn-unused-import"))
  },
  scalacOptions in (Compile, console) += "-Yrepl-class-based",
  fork in Test := true,
  javaOptions in ThisBuild ++= Seq("-Xss2048K"),
  addCompilerPlugin("org.typelevel" % "kind-projector" % "0.10.3" cross CrossVersion.binary)
)

def updateVersionInFile(selectVersion: sbtrelease.Versions => String): ReleaseStep =
  ReleaseStep(action = st => {
    val newVersion = selectVersion(st.get(ReleaseKeys.versions).get)
    import scala.io.Source
    import java.io.PrintWriter

    // files containing version to update upon release
    val filesToUpdate = Seq(
      "docs/src/main/tut/index.md"
    )
    val pattern = """"com.github.finagle" %% "finch-.*" % "(.*)"""".r

    filesToUpdate.foreach { fileName =>
      val content = Source.fromFile(fileName).getLines.mkString("\n")
      val newContent =
        pattern.replaceAllIn(content,
          m => m.matched.replaceAllLiterally(m.subgroups.head, newVersion))
      new PrintWriter(fileName) {
        write(newContent); close()
      }
      val vcs = Project.extract(st).get(releaseVcs).get
      vcs.add(fileName).!
    }

    st
  })

lazy val publishSettings = Seq(
  publishMavenStyle := true,
  publishArtifact := true,
  publishTo := {
    val nexus = "https://oss.sonatype.org/"
    if (isSnapshot.value)
      Some("snapshots" at nexus + "content/repositories/snapshots")
    else
      Some("releases"  at nexus + "service/local/staging/deploy/maven2")
  },
  publishArtifact in Test := false,
  pgpSecretRing := file("local.secring.gpg"),
  pgpPublicRing := file("local.pubring.gpg"),
  releasePublishArtifactsAction := PgpKeys.publishSigned.value,
  releaseIgnoreUntrackedFiles := true,
  licenses := Seq("Apache 2.0" -> url("http://www.apache.org/licenses/LICENSE-2.0")),
  homepage := Some(url("https://github.com/finagle/finch")),
  autoAPIMappings := true,
  apiURL := Some(url("https://finagle.github.io/finch/docs/")),
  scmInfo := Some(
    ScmInfo(
      url("https://github.com/finagle/finch"),
      "scm:git:git@github.com:finagle/finch.git"
    )
  ),
  releaseVersionBump := sbtrelease.Version.Bump.Minor,
  releaseProcess := {
    Seq[ReleaseStep](
      checkSnapshotDependencies,
      inquireVersions,
      releaseStepCommandAndRemaining("+clean"),
      releaseStepCommandAndRemaining("+test"),
      setReleaseVersion,
      updateVersionInFile(_._1),
      commitReleaseVersion,
      tagRelease,
      releaseStepCommandAndRemaining("+publishSigned"),
      setNextVersion,
      commitNextVersion,
      releaseStepCommand("sonatypeReleaseAll"),
      pushChanges
    )
  },
  pomExtra :=
    <developers>
      <developer>
        <id>vkostyukov</id>
        <name>Vladimir Kostyukov</name>
        <url>http://vkostyukov.net</url>
      </developer>
      <developer>
        <id>travisbrown</id>
        <name>Travis Brown</name>
        <url>https://meta.plasm.us/</url>
      </developer>
      <developer>
        <id>rpless</id>
        <name>Ryan Plessner</name>
        <url>https://twitter.com/ryan_plessner</url>
      </developer>
      <developer>
        <id>sergeykolbasov</id>
        <name>Sergey Kolbasov</name>
        <url>https://twitter.com/sergey_kolbasov</url>
      </developer>
    </developers>
)

lazy val noPublish = Seq(
  publish := {},
  publishLocal := {},
  publishArtifact := false
)

lazy val allSettings = baseSettings ++ buildSettings ++ publishSettings

lazy val docSettings = allSettings ++ Seq(
  micrositeName := "Finch",
  micrositeDescription := "Scala combinator library for building Finagle HTTP services",
  micrositeAuthor := "Vladimir Kostyukov",
  micrositeCompilingDocsTool := WithTut,
  micrositeHighlightTheme := "atom-one-light",
  micrositeHomepage := "https://finagle.github.io/finch/",
  micrositeDocumentationUrl := "api",
  micrositeGithubOwner := "finagle",
  micrositeGithubRepo := "finch",
  micrositeBaseUrl := "finch",
  micrositeExtraMdFiles := Map(file("CONTRIBUTING.md") -> ExtraMdFileConfig("contributing.md", "docs")),
  micrositePalette := Map(
    "brand-primary" -> "#3b3c3b",
    "brand-secondary" -> "#4c4d4c",
    "brand-tertiary" -> "#5d5e5d",
    "gray-dark" -> "#48494B",
    "gray" -> "#7D7E7D",
    "gray-light" -> "#E5E6E5",
    "gray-lighter" -> "#F4F3F4",
    "white-color" -> "#FFFFFF"),
  addMappingsToSiteDir(mappings in (ScalaUnidoc, packageDoc), micrositeDocumentationUrl),
  ghpagesNoJekyll := false,
  scalacOptions in (ScalaUnidoc, unidoc) ++= Seq(
    "-groups",
    "-implicits",
    "-skip-packages", "scalaz",
    "-doc-source-url", scmInfo.value.get.browseUrl + "/tree/master€{FILE_PATH}.scala",
    "-sourcepath", baseDirectory.in(LocalRootProject).value.getAbsolutePath,
    "-doc-root-content", (resourceDirectory.in(Compile).value / "rootdoc.txt").getAbsolutePath
  ),
  scalacOptions ~= {
    _.filterNot(Set("-Yno-predef", "-Xlint", "-Ywarn-unused-import"))
  },
  git.remoteRepo := "git@github.com:finagle/finch.git",
  unidocProjectFilter in (ScalaUnidoc, unidoc) := inAnyProject -- inProjects(benchmarks, jsonTest),
  includeFilter in makeSite := "*.html" | "*.css" | "*.png" | "*.jpg" | "*.gif" | "*.svg" | "*.js" | "*.swf" | "*.yml" | "*.md",
  siteSubdirName in ScalaUnidoc := "docs"
)

lazy val finch = project.in(file("."))
  .settings(moduleName := "finch")
  .settings(allSettings)
  .settings(noPublish)
  .settings(
    initialCommands in console :=
      """
        |import io.finch._
        |import io.finch.circe._
        |import io.finch.generic._
        |import io.finch.items._
        |import com.twitter.util.{Future, Await}
        |import com.twitter.concurrent.AsyncStream
        |import com.twitter.io.{Buf, Reader}
        |import com.twitter.finagle.Service
        |import com.twitter.finagle.Http
        |import com.twitter.finagle.http.{Request, Response, Status, Version}
        |import io.circe._
        |import io.circe.generic.auto._
        |import shapeless._
      """.stripMargin
  )
  .settings(libraryDependencies ++= Seq(
    "io.circe" %% "circe-generic" % circeVersion
  ))
  .aggregate(
    core, fs2, iteratee, generic, argonaut, circe, benchmarks, test, jsonTest, examples, refined
  )
  .dependsOn(core, iteratee, generic, circe)

lazy val core = project
  .settings(moduleName := "finchx-core")
  .settings(allSettings)

lazy val iteratee = project
  .settings(moduleName := "finchx-iteratee")
  .settings(allSettings)
  .settings(
    libraryDependencies ++= Seq(
      "io.iteratee" %% "iteratee-core" % iterateeVersion
    )
  )
  .dependsOn(core % "compile->compile;test->test")

lazy val fs2 = project
  .settings(moduleName := "finchx-fs2")
  .settings(allSettings)
  .settings(
    libraryDependencies ++= Seq(
      "co.fs2" %% "fs2-core" % fs2Version
    )
  )
  .dependsOn(core % "compile->compile;test->test")

lazy val generic = project
  .settings(moduleName := "finchx-generic")
  .settings(allSettings)
  .dependsOn(core % "compile->compile;test->test")

lazy val test = project
  .settings(moduleName := "finchx-test")
  .settings(allSettings)
  .settings(coverageExcludedPackages := "io\\.finch\\.test\\..*")
  .settings(libraryDependencies ++= testDependencies)
  .dependsOn(core)

lazy val jsonTest = project.in(file("json-test"))
  .settings(moduleName := "finchx-json-test")
  .settings(allSettings)
  .settings(coverageExcludedPackages := "io\\.finch\\.test\\..*")
  .settings(
    libraryDependencies ++= Seq(
      "io.circe" %% "circe-core" % circeVersion,
      "io.circe" %% "circe-jawn" % circeVersion,
      "io.circe" %% "circe-iteratee" % circeIterateeVersion
    ) ++ testDependencies
  )
  .dependsOn(core, iteratee)

lazy val argonaut = project
  .settings(moduleName := "finchx-argonaut")
  .settings(allSettings)
  .settings(libraryDependencies ++= Seq(
    "io.argonaut" %% "argonaut" % argonautVersion
  ))
  .dependsOn(core, jsonTest % "test")

lazy val circe = project
  .settings(moduleName := "finchx-circe")
  .settings(allSettings)
  .settings(
    libraryDependencies ++= Seq(
      "io.circe" %% "circe-core" % circeVersion,
      "io.circe" %% "circe-iteratee" % circeIterateeVersion,
      "io.circe" %% "circe-fs2" % circeFs2Version,
      "io.circe" %% "circe-jawn" % circeVersion,
      "io.circe" %% "circe-generic" % circeVersion % "test"
    )
  )
  .dependsOn(core, jsonTest % "test")

lazy val refined = project
  .settings(moduleName := "finchx-refined")
  .settings(allSettings)
  .settings(
    libraryDependencies ++= Seq(
      "eu.timepit" %% "refined" % refinedVersion,
      "eu.timepit" %% "refined-cats" % refinedVersion % "test",
      "eu.timepit" %% "refined-scalacheck" % refinedVersion % "test"
    )
  )
  .dependsOn(core % "test->test;compile->compile")

lazy val docs = project
  .settings(moduleName := "finchx-docs")
  .settings(docSettings)
  .settings(noPublish)
  .settings(
    libraryDependencies ++= Seq(
      "io.circe" %% "circe-generic" % circeVersion,
      "com.twitter" %% "twitter-server" % twitterVersion,
      "joda-time" % "joda-time" % "2.9.9",
      "org.mockito" % "mockito-all" % "1.10.19"
    )
  )
  .enablePlugins(MicrositesPlugin, ScalaUnidocPlugin)
  .dependsOn(core, circe, argonaut, iteratee, refined, fs2)

lazy val examples = project
  .settings(moduleName := "finchx-examples")
  .settings(allSettings)
  .settings(noPublish)
  .settings(resolvers += "TM" at "https://maven.twttr.com")
  .settings(coverageExcludedPackages :=
    """
      |io\.finch\.div\..*;
      |io\.finch\.todo\..*;
      |io\.finch\.wrk\..*;
      |io\.finch\.iteratee\..*;
    """.stripMargin)
  .settings(
    libraryDependencies ++= Seq(
      "io.circe" %% "circe-generic" % circeVersion,
      "com.twitter" %% "finagle-stats" % twitterVersion,
      "com.twitter" %% "twitter-server" % twitterVersion
    )
  )
  .dependsOn(core, circe, iteratee)

lazy val benchmarks = project
  .settings(moduleName := "finchx-benchmarks")
  .enablePlugins(JmhPlugin)
  .settings(allSettings)
  .settings(noPublish)
  .settings(libraryDependencies += "io.circe" %% "circe-generic" % circeVersion)
  .settings(coverageExcludedPackages := "io\\.finch\\..*;")
  .settings(
    javaOptions in run ++= Seq(
      "-Djava.net.preferIPv4Stack=true",
      "-XX:+AggressiveOpts",
      "-XX:+UseParNewGC",
      "-XX:+UseConcMarkSweepGC",
      "-XX:+CMSParallelRemarkEnabled",
      "-XX:+CMSClassUnloadingEnabled",
      "-XX:ReservedCodeCacheSize=128m",
      "-XX:MaxPermSize=1024m",
      "-XX:SurvivorRatio=128",
      "-XX:MaxTenuringThreshold=0",
      "-Xss8M",
      "-Xms512M",
      "-Xmx2G",
      "-server"
    )
  )
  .dependsOn(core, circe)

val validateCommands = List(
  "clean",
  "scalastyle",
  "test:scalastyle",
  "compile",
  "test:compile",
  "coverage",
  "test",
  "coverageReport",
  "coverageAggregate"
)
addCommandAlias("validate", validateCommands.mkString(";", ";", ""))<|MERGE_RESOLUTION|>--- conflicted
+++ resolved
@@ -16,13 +16,8 @@
 lazy val argonautVersion = "6.2.4"
 lazy val iterateeVersion = "0.19.0"
 lazy val refinedVersion = "0.9.14"
-<<<<<<< HEAD
-lazy val catsEffectVersion = "2.1.3"
+lazy val catsEffectVersion = "2.1.4"
 lazy val fs2Version =  "2.4.2"
-=======
-lazy val catsEffectVersion = "2.1.4"
-lazy val fs2Version =  "2.4.1"
->>>>>>> 584616d9
 
 def compilerOptions(scalaVersion: String) = Seq(
   "-deprecation",
