--- conflicted
+++ resolved
@@ -3,13 +3,8 @@
 
 lazy val buildSettings = Seq(
   organization := "com.github.finagle",
-<<<<<<< HEAD
   scalaVersion := "2.13.11",
-  crossScalaVersions := Seq("2.12.17", "2.13.11")
-=======
-  scalaVersion := "2.13.10",
-  crossScalaVersions := Seq("2.12.18", "2.13.10")
->>>>>>> 9a9e9362
+  crossScalaVersions := Seq("2.12.18", "2.13.11")
 )
 
 lazy val twitterVersion = "22.12.0"
