--- conflicted
+++ resolved
@@ -14,17 +14,10 @@
 lazy val shapelessVersion = "2.3.3"
 lazy val catsVersion = "2.0.0"
 lazy val argonautVersion = "6.2.3"
-<<<<<<< HEAD
-lazy val iterateeVersion = "0.19.0"
-lazy val refinedVersion = "0.9.9"
-lazy val catsEffectVersion = "1.4.0"
-lazy val fs2Version =  "1.0.5"
-=======
 lazy val iterateeVersion = "0.18.0"
 lazy val refinedVersion = "0.9.10"
 lazy val catsEffectVersion = "2.0.0"
 lazy val fs2Version =  "2.1.0"
->>>>>>> e5e1119a
 
 lazy val compilerOptions = Seq(
   "-deprecation",
