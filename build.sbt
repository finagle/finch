import ReleaseTransformations._
import microsites.ExtraMdFileConfig

lazy val buildSettings = Seq(
  organization := "com.github.finagle",
  scalaVersion := "2.12.15",
  crossScalaVersions := Seq("2.12.15", "2.13.8")
)

lazy val twitterVersion = "22.4.0"
lazy val circeVersion = "0.14.2"
lazy val circeFs2Version = "0.14.0"
lazy val circeIterateeVersion = "0.13.0-M2"
lazy val shapelessVersion = "2.3.9"
lazy val catsVersion = "2.8.0"
lazy val argonautVersion = "6.3.8"
lazy val iterateeVersion = "0.20.0"
<<<<<<< HEAD
lazy val refinedVersion = "0.10.1"
lazy val catsEffectVersion = "3.3.12"
=======
lazy val refinedVersion = "0.10.0"
lazy val catsEffectVersion = "3.3.13"
>>>>>>> fdf3b79c
lazy val fs2Version = "3.2.9"

def compilerOptions(scalaVersion: String): Seq[String] = Seq(
  "-deprecation",
  "-encoding",
  "UTF-8",
  "-feature",
  "-language:existentials",
  "-language:higherKinds",
  "-language:implicitConversions",
  "-unchecked",
  "-Ywarn-dead-code",
  "-Ywarn-numeric-widen",
  "-Xlint"
) ++ (CrossVersion.partialVersion(scalaVersion) match {
  case Some((2, scalaMajor)) if scalaMajor == 12 => scala212CompilerOptions
  case Some((2, scalaMajor)) if scalaMajor == 13 => scala213CompilerOptions
})

lazy val scala212CompilerOptions = Seq(
  "-Yno-adapted-args",
  "-Ywarn-unused-import",
  "-Xfuture"
)

lazy val scala213CompilerOptions = Seq(
  "-Wunused:imports"
)

val testDependencies = Seq(
  "org.scalacheck" %% "scalacheck" % "1.16.0",
  "org.scalatest" %% "scalatest" % "3.2.12",
  "org.typelevel" %% "cats-laws" % catsVersion,
  "org.typelevel" %% "discipline-scalatest" % "2.2.0"
)

val formatOnCompile = System.getenv("CI") != "true"

val baseSettings = Seq(
  libraryDependencies ++= Seq(
    "com.chuusai" %% "shapeless" % shapelessVersion,
    "org.typelevel" %% "cats-core" % catsVersion,
    "com.twitter" %% "finagle-http" % twitterVersion,
    scalaOrganization.value % "scala-reflect" % scalaVersion.value,
    "org.typelevel" %% "cats-effect" % catsEffectVersion
  ) ++ testDependencies.map(_ % "test"),
  resolvers ++= Seq(
    Resolver.sonatypeRepo("releases"),
    Resolver.sonatypeRepo("snapshots")
  ),
  scalacOptions ++= compilerOptions(scalaVersion.value),
  (Compile / console / scalacOptions) ~= {
    _.filterNot(Set("-Ywarn-unused-import"))
  },
  (Compile / console / scalacOptions) += "-Yrepl-class-based",
  (Test / fork) := true,
  (ThisBuild / javaOptions) ++= Seq("-Xss2048K"),
  addCompilerPlugin("org.typelevel" % "kind-projector" % "0.13.2" cross CrossVersion.full),
  ThisBuild / scalafixDependencies += "com.github.liancheng" %% "organize-imports" % "0.6.0",
  semanticdbEnabled := true,
  semanticdbVersion := scalafixSemanticdb.revision,
  scalafixOnCompile := formatOnCompile,
  scalafmtOnCompile := formatOnCompile
)

def updateVersionInFile(selectVersion: sbtrelease.Versions => String): ReleaseStep =
  ReleaseStep(action = st => {
    val newVersion = selectVersion(st.get(ReleaseKeys.versions).get)
    import scala.io.Source
    import java.io.PrintWriter

    // files containing version to update upon release
    val filesToUpdate = Seq(
      "docs/mdoc/index.md"
    )
    val pattern = """"com.github.finagle" %% "finch-.*" % "(.*)"""".r

    filesToUpdate.foreach { fileName =>
      val content = Source.fromFile(fileName).getLines.mkString("\n")
      val newContent =
        pattern.replaceAllIn(content, m => m.matched.replaceAllLiterally(m.subgroups.head, newVersion))
      new PrintWriter(fileName) {
        write(newContent);
        close()
      }
      val vcs = Project.extract(st).get(releaseVcs).get
      vcs.add(fileName).!
    }

    st
  })

lazy val publishSettings = Seq(
  publishMavenStyle := true,
  publishArtifact := true,
  publishTo := {
    val nexus = "https://oss.sonatype.org/"
    if (isSnapshot.value)
      Some("snapshots" at nexus + "content/repositories/snapshots")
    else
      Some("releases" at nexus + "service/local/staging/deploy/maven2")
  },
  (Test / publishArtifact) := false,
  pgpSecretRing := file("local.secring.gpg"),
  pgpPublicRing := file("local.pubring.gpg"),
  releasePublishArtifactsAction := PgpKeys.publishSigned.value,
  releaseIgnoreUntrackedFiles := true,
  licenses := Seq("Apache 2.0" -> url("http://www.apache.org/licenses/LICENSE-2.0")),
  homepage := Some(url("https://github.com/finagle/finch")),
  autoAPIMappings := true,
  apiURL := Some(url("https://finagle.github.io/finch/docs/")),
  scmInfo := Some(
    ScmInfo(
      url("https://github.com/finagle/finch"),
      "scm:git:git@github.com:finagle/finch.git"
    )
  ),
  releaseVersionBump := sbtrelease.Version.Bump.Minor,
  releaseProcess := {
    Seq[ReleaseStep](
      checkSnapshotDependencies,
      inquireVersions,
      releaseStepCommandAndRemaining("+clean"),
      releaseStepCommandAndRemaining("+test"),
      setReleaseVersion,
      updateVersionInFile(_._1),
      commitReleaseVersion,
      tagRelease,
      releaseStepCommandAndRemaining("+publishSigned"),
      setNextVersion,
      commitNextVersion,
      releaseStepCommand("sonatypeReleaseAll"),
      pushChanges
    )
  },
  pomExtra :=
    <developers>
      <developer>
        <id>vkostyukov</id>
        <name>Vladimir Kostyukov</name>
        <url>http://vkostyukov.net</url>
      </developer>
      <developer>
        <id>travisbrown</id>
        <name>Travis Brown</name>
        <url>https://meta.plasm.us/</url>
      </developer>
      <developer>
        <id>rpless</id>
        <name>Ryan Plessner</name>
        <url>https://twitter.com/ryan_plessner</url>
      </developer>
      <developer>
        <id>sergeykolbasov</id>
        <name>Sergey Kolbasov</name>
        <url>https://twitter.com/sergey_kolbasov</url>
      </developer>
    </developers>
)

lazy val noPublish = Seq(
  publish := {},
  publishLocal := {},
  publishArtifact := false
)

lazy val allSettings = baseSettings ++ buildSettings ++ publishSettings

lazy val docSettings = allSettings ++ Seq(
  micrositeName := "Finch",
  micrositeDescription := "Scala combinator library for building Finagle HTTP services",
  micrositeAuthor := "Vladimir Kostyukov",
  mdocIn := baseDirectory.value / "mdoc",
  micrositeHighlightTheme := "atom-one-light",
  micrositeHomepage := "https://finagle.github.io/finch/",
  micrositeDocumentationUrl := "api",
  micrositeGithubOwner := "finagle",
  micrositeGithubRepo := "finch",
  micrositeBaseUrl := "finch",
  micrositeExtraMdFiles := Map(file("CONTRIBUTING.md") -> ExtraMdFileConfig("contributing.md", "docs")),
  micrositePalette := Map(
    "brand-primary" -> "#3b3c3b",
    "brand-secondary" -> "#4c4d4c",
    "brand-tertiary" -> "#5d5e5d",
    "gray-dark" -> "#48494B",
    "gray" -> "#7D7E7D",
    "gray-light" -> "#E5E6E5",
    "gray-lighter" -> "#F4F3F4",
    "white-color" -> "#FFFFFF"
  ),
  addMappingsToSiteDir(ScalaUnidoc / packageDoc / mappings, micrositeDocumentationUrl),
  ghpagesNoJekyll := false,
  (ScalaUnidoc / unidoc / scalacOptions) ++= Seq(
    "-groups",
    "-implicits",
    "-skip-packages",
    "scalaz",
    "-doc-source-url",
    scmInfo.value.get.browseUrl + "/tree/master${FILE_PATH}.scala",
    "-sourcepath",
    (LocalRootProject / baseDirectory).value.getAbsolutePath,
    "-doc-root-content",
    ((Compile / resourceDirectory).value / "rootdoc.txt").getAbsolutePath
  ),
  scalacOptions ~= {
    _.filterNot(Set("-Yno-predef", "-Xlint", "-Ywarn-unused-import"))
  },
  git.remoteRepo := "git@github.com:finagle/finch.git",
  (ScalaUnidoc / unidoc / unidocProjectFilter) := inAnyProject -- inProjects(benchmarks, jsonTest),
  (makeSite / includeFilter) := "*.html" | "*.css" | "*.png" | "*.jpg" | "*.gif" | "*.svg" | "*.js" | "*.swf" | "*.yml" | "*.md",
  (ScalaUnidoc / siteSubdirName) := "docs"
)

lazy val finch = project
  .in(file("."))
  .settings(moduleName := "finch")
  .settings(allSettings)
  .settings(noPublish)
  .settings(
    (console / initialCommands) :=
      """
        |import io.finch._
        |import io.finch.circe._
        |import io.finch.generic._
        |import io.finch.items._
        |import com.twitter.util.{Future, Await}
        |import com.twitter.concurrent.AsyncStream
        |import com.twitter.io.{Buf, Reader}
        |import com.twitter.finagle.Service
        |import com.twitter.finagle.Http
        |import com.twitter.finagle.http.{Request, Response, Status, Version}
        |import io.circe._
        |import io.circe.generic.auto._
        |import shapeless._
      """.stripMargin
  )
  .settings(
    libraryDependencies ++= Seq(
      "io.circe" %% "circe-generic" % circeVersion
    )
  )
  .aggregate(
    core,
    fs2,
    iteratee,
    generic,
    argonaut,
    circe,
    benchmarks,
    test,
    jsonTest,
    examples,
    refined
  )
  .dependsOn(core, iteratee, generic, circe)

lazy val core = project.settings(moduleName := "finch-core").settings(allSettings)

lazy val iteratee = project
  .settings(moduleName := "finch-iteratee")
  .settings(allSettings)
  .settings(
    libraryDependencies ++= Seq(
      "io.iteratee" %% "iteratee-core" % iterateeVersion
    )
  )
  .dependsOn(core % "compile->compile;test->test")

lazy val fs2 = project
  .settings(moduleName := "finch-fs2")
  .settings(allSettings)
  .settings(
    libraryDependencies ++= Seq(
      "co.fs2" %% "fs2-core" % fs2Version
    )
  )
  .dependsOn(core % "compile->compile;test->test")

lazy val generic = project.settings(moduleName := "finch-generic").settings(allSettings).dependsOn(core % "compile->compile;test->test")

lazy val test = project
  .settings(moduleName := "finch-test")
  .settings(allSettings)
  .settings(coverageExcludedPackages := "io\\.finch\\.test\\..*")
  .settings(libraryDependencies ++= testDependencies)
  .dependsOn(core)

lazy val jsonTest = project
  .in(file("json-test"))
  .settings(moduleName := "finch-json-test")
  .settings(allSettings)
  .settings(coverageExcludedPackages := "io\\.finch\\.test\\..*")
  .settings(
    libraryDependencies ++= Seq(
      "io.circe" %% "circe-core" % circeVersion,
      "io.circe" %% "circe-jawn" % circeVersion,
      "io.circe" %% "circe-iteratee" % circeIterateeVersion
    ) ++ testDependencies
  )
  .dependsOn(core, iteratee)

lazy val argonaut = project
  .settings(moduleName := "finch-argonaut")
  .settings(allSettings)
  .settings(
    libraryDependencies ++= Seq(
      "io.argonaut" %% "argonaut" % argonautVersion
    )
  )
  .dependsOn(core, jsonTest % "test")

lazy val circe = project
  .settings(moduleName := "finch-circe")
  .settings(allSettings)
  .settings(
    libraryDependencies ++= Seq(
      "io.circe" %% "circe-core" % circeVersion,
      "io.circe" %% "circe-iteratee" % circeIterateeVersion,
      "io.circe" %% "circe-fs2" % circeFs2Version,
      "io.circe" %% "circe-jawn" % circeVersion,
      "io.circe" %% "circe-generic" % circeVersion % "test"
    )
  )
  .dependsOn(core, jsonTest % "test")

lazy val refined = project
  .settings(moduleName := "finch-refined")
  .settings(allSettings)
  .settings(
    libraryDependencies ++= Seq(
      "eu.timepit" %% "refined" % refinedVersion,
      "eu.timepit" %% "refined-cats" % refinedVersion % "test",
      "eu.timepit" %% "refined-scalacheck" % refinedVersion % "test"
    )
  )
  .dependsOn(core % "test->test;compile->compile")

lazy val docs = project
  .settings(moduleName := "finch-docs")
  .settings(docSettings)
  .settings(noPublish)
  .settings(
    libraryDependencies ++= Seq(
      "io.circe" %% "circe-generic" % circeVersion,
      "com.twitter" %% "twitter-server" % twitterVersion,
      "joda-time" % "joda-time" % "2.9.9",
      "org.mockito" % "mockito-all" % "1.10.19"
    )
  )
  .enablePlugins(MicrositesPlugin, ScalaUnidocPlugin)
  .dependsOn(core, circe, argonaut, iteratee, refined, fs2)

lazy val examples = project
  .settings(moduleName := "finch-examples")
  .settings(allSettings)
  .settings(noPublish)
  .settings(resolvers += "TM" at "https://maven.twttr.com")
  .settings(
    coverageExcludedPackages :=
      """
        |io\.finch\.div\..*;
        |io\.finch\.todo\..*;
        |io\.finch\.wrk\..*;
        |io\.finch\.iteratee\..*;
      """.stripMargin
  )
  .settings(
    libraryDependencies ++= Seq(
      "io.circe" %% "circe-generic" % circeVersion,
      "com.twitter" %% "finagle-stats" % twitterVersion,
      "com.twitter" %% "twitter-server" % twitterVersion
    )
  )
  .dependsOn(core, circe, iteratee)

lazy val benchmarks = project
  .settings(moduleName := "finch-benchmarks")
  .enablePlugins(JmhPlugin)
  .settings(allSettings)
  .settings(noPublish)
  .settings(libraryDependencies += "io.circe" %% "circe-generic" % circeVersion)
  .settings(coverageExcludedPackages := "io\\.finch\\..*;")
  .settings(
    (run / javaOptions) ++= Seq(
      "-Djava.net.preferIPv4Stack=true",
      "-XX:+AggressiveOpts",
      "-XX:+UseParNewGC",
      "-XX:+UseConcMarkSweepGC",
      "-XX:+CMSParallelRemarkEnabled",
      "-XX:+CMSClassUnloadingEnabled",
      "-XX:ReservedCodeCacheSize=128m",
      "-XX:MaxPermSize=1024m",
      "-XX:SurvivorRatio=128",
      "-XX:MaxTenuringThreshold=0",
      "-Xss8M",
      "-Xms512M",
      "-Xmx2G",
      "-server"
    )
  )
  .dependsOn(core, circe)

val validateCommands = List(
  "clean",
  "scalafix --check",
  "scalafmtCheckAll",
  "compile",
  "test:compile",
  "coverage",
  "test",
  "coverageReport",
  "coverageAggregate"
)
addCommandAlias("validate", validateCommands.mkString(";", ";", ""))
addCommandAlias("fmt", "all compile:scalafix; all test:scalafix; scalafmtAll")<|MERGE_RESOLUTION|>--- conflicted
+++ resolved
@@ -15,13 +15,8 @@
 lazy val catsVersion = "2.8.0"
 lazy val argonautVersion = "6.3.8"
 lazy val iterateeVersion = "0.20.0"
-<<<<<<< HEAD
 lazy val refinedVersion = "0.10.1"
-lazy val catsEffectVersion = "3.3.12"
-=======
-lazy val refinedVersion = "0.10.0"
 lazy val catsEffectVersion = "3.3.13"
->>>>>>> fdf3b79c
 lazy val fs2Version = "3.2.9"
 
 def compilerOptions(scalaVersion: String): Seq[String] = Seq(
