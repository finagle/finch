import ReleaseTransformations._
import microsites.ExtraMdFileConfig

lazy val buildSettings = Seq(
  organization := "com.github.finagle",
  scalaVersion := "2.12.7",
  crossScalaVersions := Seq("2.11.12", "2.12.7")
)

<<<<<<< HEAD
lazy val twitterVersion = "19.8.0"
=======
lazy val twitterVersion = "19.7.0"
>>>>>>> c3ebc719
lazy val circeVersion = "0.11.1"
lazy val circeIterateeVersion = "0.12.0"
lazy val circeFs2Version = "0.11.0"
lazy val shapelessVersion = "2.3.3"
lazy val catsVersion = "1.6.1"
lazy val argonautVersion = "6.2.3"
lazy val iterateeVersion = "0.18.0"
lazy val refinedVersion = "0.9.8"
lazy val catsEffectVersion = "1.3.1"
lazy val fs2Version =  "1.0.5"

lazy val compilerOptions = Seq(
  "-deprecation",
  "-encoding", "UTF-8",
  "-feature",
  "-language:existentials",
  "-language:higherKinds",
  "-language:implicitConversions",
  "-unchecked",
  "-Yno-adapted-args",
  "-Ywarn-dead-code",
  "-Ywarn-numeric-widen",
  "-Xfuture",
  "-Xlint"
)

val testDependencies = Seq(
  "org.scalacheck" %% "scalacheck" % "1.14.0",
  "org.scalatest" %% "scalatest" % "3.0.7",
  "org.typelevel" %% "cats-laws" % catsVersion,
  "org.typelevel" %% "discipline" % "0.11.1"
)

val baseSettings = Seq(
  libraryDependencies ++= Seq(
    "com.chuusai" %% "shapeless" % shapelessVersion,
    "org.typelevel" %% "cats-core" % catsVersion,
    "com.twitter" %% "finagle-http" % twitterVersion,
    scalaOrganization.value % "scala-reflect" % scalaVersion.value,
    "org.typelevel" %% "cats-effect" % catsEffectVersion
  ) ++ testDependencies.map(_ % "test"),
  resolvers ++= Seq(
    Resolver.sonatypeRepo("releases"),
    Resolver.sonatypeRepo("snapshots")
  ),
  scalacOptions ++= compilerOptions ++ (
    CrossVersion.partialVersion(scalaVersion.value) match {
      case Some((2, p)) if p >= 11 => Seq("-Ywarn-unused-import")
      case _ => Nil
    }
  ),
  scalacOptions in (Compile, console) ~= {
    _.filterNot(Set("-Ywarn-unused-import"))
  },
  scalacOptions in (Compile, console) += "-Yrepl-class-based",
  fork in Test := true,
  javaOptions in ThisBuild ++= Seq("-Xss2048K"),
  addCompilerPlugin("org.spire-math" % "kind-projector" % "0.9.10" cross CrossVersion.binary)
)

def updateVersionInFile(selectVersion: sbtrelease.Versions => String): ReleaseStep =
  ReleaseStep(action = st => {
    val newVersion = selectVersion(st.get(ReleaseKeys.versions).get)
    import scala.io.Source
    import java.io.PrintWriter

    // files containing version to update upon release
    val filesToUpdate = Seq(
      "docs/src/main/tut/index.md"
    )
    val pattern = """"com.github.finagle" %% "finch-.*" % "(.*)"""".r

    filesToUpdate.foreach { fileName =>
      val content = Source.fromFile(fileName).getLines.mkString("\n")
      val newContent =
        pattern.replaceAllIn(content,
          m => m.matched.replaceAllLiterally(m.subgroups.head, newVersion))
      new PrintWriter(fileName) {
        write(newContent); close()
      }
      val vcs = Project.extract(st).get(releaseVcs).get
      vcs.add(fileName).!
    }

    st
  })

lazy val publishSettings = Seq(
  publishMavenStyle := true,
  publishArtifact := true,
  publishTo := {
    val nexus = "https://oss.sonatype.org/"
    if (isSnapshot.value)
      Some("snapshots" at nexus + "content/repositories/snapshots")
    else
      Some("releases"  at nexus + "service/local/staging/deploy/maven2")
  },
  publishArtifact in Test := false,
  pgpSecretRing := file("local.secring.gpg"),
  pgpPublicRing := file("local.pubring.gpg"),
  releasePublishArtifactsAction := PgpKeys.publishSigned.value,
  releaseIgnoreUntrackedFiles := true,
  licenses := Seq("Apache 2.0" -> url("http://www.apache.org/licenses/LICENSE-2.0")),
  homepage := Some(url("https://github.com/finagle/finch")),
  autoAPIMappings := true,
  apiURL := Some(url("https://finagle.github.io/finch/docs/")),
  scmInfo := Some(
    ScmInfo(
      url("https://github.com/finagle/finch"),
      "scm:git:git@github.com:finagle/finch.git"
    )
  ),
  releaseVersionBump := sbtrelease.Version.Bump.Minor,
  releaseProcess := {
    Seq[ReleaseStep](
      checkSnapshotDependencies,
      inquireVersions,
      releaseStepCommandAndRemaining("+clean"),
      releaseStepCommandAndRemaining("+test"),
      setReleaseVersion,
      updateVersionInFile(_._1),
      commitReleaseVersion,
      tagRelease,
      releaseStepCommandAndRemaining("+publishSigned"),
      setNextVersion,
      commitNextVersion,
      releaseStepCommand("sonatypeReleaseAll"),
      pushChanges
    )
  },
  pomExtra :=
    <developers>
      <developer>
        <id>vkostyukov</id>
        <name>Vladimir Kostyukov</name>
        <url>http://vkostyukov.net</url>
      </developer>
      <developer>
        <id>travisbrown</id>
        <name>Travis Brown</name>
        <url>https://meta.plasm.us/</url>
      </developer>
      <developer>
        <id>rpless</id>
        <name>Ryan Plessner</name>
        <url>https://twitter.com/ryan_plessner</url>
      </developer>
      <developer>
        <id>sergeykolbasov</id>
        <name>Sergey Kolbasov</name>
        <url>https://twitter.com/sergey_kolbasov</url>
      </developer>
    </developers>
)

lazy val noPublish = Seq(
  publish := {},
  publishLocal := {},
  publishArtifact := false
)

lazy val allSettings = baseSettings ++ buildSettings ++ publishSettings

lazy val docSettings = allSettings ++ Seq(
  micrositeName := "Finch",
  micrositeDescription := "Scala combinator library for building Finagle HTTP services",
  micrositeAuthor := "Vladimir Kostyukov",
  micrositeHighlightTheme := "atom-one-light",
  micrositeHomepage := "https://finagle.github.io/finch/",
  micrositeDocumentationUrl := "api",
  micrositeGithubOwner := "finagle",
  micrositeGithubRepo := "finch",
  micrositeBaseUrl := "finch",
  micrositeExtraMdFiles := Map(file("CONTRIBUTING.md") -> ExtraMdFileConfig("contributing.md", "docs")),
  micrositePalette := Map(
    "brand-primary" -> "#3b3c3b",
    "brand-secondary" -> "#4c4d4c",
    "brand-tertiary" -> "#5d5e5d",
    "gray-dark" -> "#48494B",
    "gray" -> "#7D7E7D",
    "gray-light" -> "#E5E6E5",
    "gray-lighter" -> "#F4F3F4",
    "white-color" -> "#FFFFFF"),
  addMappingsToSiteDir(mappings in (ScalaUnidoc, packageDoc), micrositeDocumentationUrl),
  ghpagesNoJekyll := false,
  scalacOptions in (ScalaUnidoc, unidoc) ++= Seq(
    "-groups",
    "-implicits",
    "-skip-packages", "scalaz",
    "-doc-source-url", scmInfo.value.get.browseUrl + "/tree/master€{FILE_PATH}.scala",
    "-sourcepath", baseDirectory.in(LocalRootProject).value.getAbsolutePath,
    "-doc-root-content", (resourceDirectory.in(Compile).value / "rootdoc.txt").getAbsolutePath
  ),
  scalacOptions ~= {
    _.filterNot(Set("-Yno-predef", "-Xlint", "-Ywarn-unused-import"))
  },
  git.remoteRepo := "git@github.com:finagle/finch.git",
  unidocProjectFilter in (ScalaUnidoc, unidoc) := inAnyProject -- inProjects(benchmarks, jsonTest),
  includeFilter in makeSite := "*.html" | "*.css" | "*.png" | "*.jpg" | "*.gif" | "*.svg" | "*.js" | "*.swf" | "*.yml" | "*.md",
  siteSubdirName in ScalaUnidoc := "docs"
)

lazy val finch = project.in(file("."))
  .settings(moduleName := "finch")
  .settings(allSettings)
  .settings(noPublish)
  .settings(
    initialCommands in console :=
      """
        |import io.finch._
        |import io.finch.circe._
        |import io.finch.generic._
        |import io.finch.items._
        |import com.twitter.util.{Future, Await}
        |import com.twitter.concurrent.AsyncStream
        |import com.twitter.io.{Buf, Reader}
        |import com.twitter.finagle.Service
        |import com.twitter.finagle.Http
        |import com.twitter.finagle.http.{Request, Response, Status, Version}
        |import io.circe._
        |import io.circe.generic.auto._
        |import shapeless._
      """.stripMargin
  )
  .settings(libraryDependencies ++= Seq(
    "io.circe" %% "circe-generic" % circeVersion
  ))
  .aggregate(
    core, fs2, iteratee, generic, argonaut, circe, benchmarks, test, jsonTest, examples, refined
  )
  .dependsOn(core, iteratee, generic, circe)

lazy val core = project
  .settings(moduleName := "finchx-core")
  .settings(allSettings)

lazy val iteratee = project
  .settings(moduleName := "finchx-iteratee")
  .settings(allSettings)
  .settings(
    libraryDependencies ++= Seq(
      "io.iteratee" %% "iteratee-core" % iterateeVersion
    )
  )
  .dependsOn(core % "compile->compile;test->test")

lazy val fs2 = project
  .settings(moduleName := "finchx-fs2")
  .settings(allSettings)
  .settings(
    libraryDependencies ++= Seq(
      "co.fs2" %% "fs2-core" % fs2Version
    )
  )
  .dependsOn(core % "compile->compile;test->test")

lazy val generic = project
  .settings(moduleName := "finchx-generic")
  .settings(allSettings)
  .dependsOn(core % "compile->compile;test->test")

lazy val test = project
  .settings(moduleName := "finchx-test")
  .settings(allSettings)
  .settings(coverageExcludedPackages := "io\\.finch\\.test\\..*")
  .settings(libraryDependencies ++= testDependencies)
  .dependsOn(core)

lazy val jsonTest = project.in(file("json-test"))
  .settings(moduleName := "finchx-json-test")
  .settings(allSettings)
  .settings(coverageExcludedPackages := "io\\.finch\\.test\\..*")
  .settings(
    libraryDependencies ++= Seq(
      "io.circe" %% "circe-core" % circeVersion,
      "io.circe" %% "circe-jawn" % circeVersion,
      "io.circe" %% "circe-iteratee" % circeIterateeVersion
    ) ++ testDependencies
  )
  .dependsOn(core, iteratee)

lazy val argonaut = project
  .settings(moduleName := "finchx-argonaut")
  .settings(allSettings)
  .settings(libraryDependencies ++= Seq(
    "io.argonaut" %% "argonaut" % argonautVersion
  ))
  .dependsOn(core, jsonTest % "test")

lazy val circe = project
  .settings(moduleName := "finchx-circe")
  .settings(allSettings)
  .settings(
    libraryDependencies ++= Seq(
      "io.circe" %% "circe-core" % circeVersion,
      "io.circe" %% "circe-iteratee" % circeIterateeVersion,
      "io.circe" %% "circe-fs2" % circeFs2Version,
      "io.circe" %% "circe-jawn" % circeVersion,
      "io.circe" %% "circe-generic" % circeVersion % "test"
    )
  )
  .dependsOn(core, jsonTest % "test")

lazy val refined = project
  .settings(moduleName := "finchx-refined")
  .settings(allSettings)
  .settings(
    libraryDependencies ++= Seq(
      "eu.timepit" %% "refined" % refinedVersion,
      "eu.timepit" %% "refined-cats" % refinedVersion % "test",
      "eu.timepit" %% "refined-scalacheck" % refinedVersion % "test"
    )
  )
  .dependsOn(core % "test->test;compile->compile")

lazy val docs = project
  .settings(moduleName := "finchx-docs")
  .settings(docSettings)
  .settings(noPublish)
  .settings(
    libraryDependencies ++= Seq(
      "io.circe" %% "circe-generic" % circeVersion,
      "com.twitter" %% "twitter-server" % twitterVersion,
      "joda-time" % "joda-time" % "2.9.9",
      "org.mockito" % "mockito-all" % "1.10.19"
    )
  )
  .enablePlugins(MicrositesPlugin, ScalaUnidocPlugin)
  .dependsOn(core, circe, argonaut, iteratee, refined)

lazy val examples = project
  .settings(moduleName := "finchx-examples")
  .settings(allSettings)
  .settings(noPublish)
  .settings(resolvers += "TM" at "http://maven.twttr.com")
  .settings(coverageExcludedPackages :=
    """
      |io\.finch\.div\..*;
      |io\.finch\.todo\..*;
      |io\.finch\.wrk\..*;
      |io\.finch\.iteratee\..*;
    """.stripMargin)
  .settings(
    libraryDependencies ++= Seq(
      "io.circe" %% "circe-generic" % circeVersion,
      "com.twitter" %% "finagle-stats" % twitterVersion,
      "com.twitter" %% "twitter-server" % twitterVersion
    )
  )
  .dependsOn(core, circe, iteratee)

lazy val benchmarks = project
  .settings(moduleName := "finchx-benchmarks")
  .enablePlugins(JmhPlugin)
  .settings(allSettings)
  .settings(noPublish)
  .settings(libraryDependencies += "io.circe" %% "circe-generic" % circeVersion)
  .settings(coverageExcludedPackages := "io\\.finch\\..*;")
  .settings(
    javaOptions in run ++= Seq(
      "-Djava.net.preferIPv4Stack=true",
      "-XX:+AggressiveOpts",
      "-XX:+UseParNewGC",
      "-XX:+UseConcMarkSweepGC",
      "-XX:+CMSParallelRemarkEnabled",
      "-XX:+CMSClassUnloadingEnabled",
      "-XX:ReservedCodeCacheSize=128m",
      "-XX:MaxPermSize=1024m",
      "-XX:SurvivorRatio=128",
      "-XX:MaxTenuringThreshold=0",
      "-Xss8M",
      "-Xms512M",
      "-Xmx2G",
      "-server"
    )
  )
  .dependsOn(core, circe)

val validateCommands = List(
  "clean",
  "scalastyle",
  "test:scalastyle",
  "compile",
  "test:compile",
  "coverage",
  "test",
  "coverageReport",
  "coverageAggregate"
)
addCommandAlias("validate", validateCommands.mkString(";", ";", ""))<|MERGE_RESOLUTION|>--- conflicted
+++ resolved
@@ -7,11 +7,7 @@
   crossScalaVersions := Seq("2.11.12", "2.12.7")
 )
 
-<<<<<<< HEAD
-lazy val twitterVersion = "19.8.0"
-=======
 lazy val twitterVersion = "19.7.0"
->>>>>>> c3ebc719
 lazy val circeVersion = "0.11.1"
 lazy val circeIterateeVersion = "0.12.0"
 lazy val circeFs2Version = "0.11.0"
