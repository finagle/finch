import ReleaseTransformations._
import microsites.ExtraMdFileConfig

lazy val buildSettings = Seq(
  organization := "com.github.finagle",
  scalaVersion := "2.12.7",
  crossScalaVersions := Seq("2.12.7", "2.13.1")
)

lazy val twitterVersion = "20.3.0"
lazy val circeVersion = "0.13.0"
lazy val circeIterateeVersion = "0.13.0-M2"
lazy val circeFs2Version = "0.13.0-M1"
lazy val shapelessVersion = "2.3.3"
lazy val catsVersion = "2.0.0"
lazy val argonautVersion = "6.2.4"
lazy val iterateeVersion = "0.19.0"
lazy val refinedVersion = "0.9.12"
lazy val catsEffectVersion = "2.0.0"
lazy val fs2Version =  "2.1.0"

def compilerOptions(scalaVersion: String) = Seq(
  "-deprecation",
  "-encoding", "UTF-8",
  "-feature",
  "-language:existentials",
  "-language:higherKinds",
  "-language:implicitConversions",
  "-unchecked",
  "-Ywarn-dead-code",
  "-Ywarn-numeric-widen",
  "-Xlint"
) ++ (CrossVersion.partialVersion(scalaVersion) match {
  case Some((2, scalaMajor)) if scalaMajor == 12 => scala212CompilerOptions
  case Some((2, scalaMajor)) if scalaMajor == 13 => scala213CompilerOptions
})

lazy val scala212CompilerOptions = Seq(
  "-Yno-adapted-args", 
  "-Ywarn-unused-import",
  "-Xfuture"
)

lazy val scala213CompilerOptions = Seq(
  "-Wunused:imports"
)

val testDependencies = Seq(
<<<<<<< HEAD
  "org.scalacheck" %% "scalacheck" % "1.14.3",
  "org.scalatest" %% "scalatest" % "3.0.7",
=======
  "org.scalacheck" %% "scalacheck" % "1.14.2",
  "org.scalatest" %% "scalatest" % "3.1.0",
>>>>>>> 195fc1ad
  "org.typelevel" %% "cats-laws" % catsVersion,
  "org.typelevel" %% "discipline-scalatest" % "1.0.0"
)

val baseSettings = Seq(
  libraryDependencies ++= Seq(
    "com.chuusai" %% "shapeless" % shapelessVersion,
    "org.typelevel" %% "cats-core" % catsVersion,
    "com.twitter" %% "finagle-http" % twitterVersion,
    scalaOrganization.value % "scala-reflect" % scalaVersion.value,
    "org.typelevel" %% "cats-effect" % catsEffectVersion
  ) ++ testDependencies.map(_ % "test"),
  resolvers ++= Seq(
    Resolver.sonatypeRepo("releases"),
    Resolver.sonatypeRepo("snapshots")
  ),
  scalacOptions ++= compilerOptions(scalaVersion.value),
  scalacOptions in (Compile, console) ~= {
    _.filterNot(Set("-Ywarn-unused-import"))
  },
  scalacOptions in (Compile, console) += "-Yrepl-class-based",
  fork in Test := true,
  javaOptions in ThisBuild ++= Seq("-Xss2048K"),
  addCompilerPlugin("org.typelevel" % "kind-projector" % "0.10.3" cross CrossVersion.binary)
)

def updateVersionInFile(selectVersion: sbtrelease.Versions => String): ReleaseStep =
  ReleaseStep(action = st => {
    val newVersion = selectVersion(st.get(ReleaseKeys.versions).get)
    import scala.io.Source
    import java.io.PrintWriter

    // files containing version to update upon release
    val filesToUpdate = Seq(
      "docs/src/main/tut/index.md"
    )
    val pattern = """"com.github.finagle" %% "finch-.*" % "(.*)"""".r

    filesToUpdate.foreach { fileName =>
      val content = Source.fromFile(fileName).getLines.mkString("\n")
      val newContent =
        pattern.replaceAllIn(content,
          m => m.matched.replaceAllLiterally(m.subgroups.head, newVersion))
      new PrintWriter(fileName) {
        write(newContent); close()
      }
      val vcs = Project.extract(st).get(releaseVcs).get
      vcs.add(fileName).!
    }

    st
  })

lazy val publishSettings = Seq(
  publishMavenStyle := true,
  publishArtifact := true,
  publishTo := {
    val nexus = "https://oss.sonatype.org/"
    if (isSnapshot.value)
      Some("snapshots" at nexus + "content/repositories/snapshots")
    else
      Some("releases"  at nexus + "service/local/staging/deploy/maven2")
  },
  publishArtifact in Test := false,
  pgpSecretRing := file("local.secring.gpg"),
  pgpPublicRing := file("local.pubring.gpg"),
  releasePublishArtifactsAction := PgpKeys.publishSigned.value,
  releaseIgnoreUntrackedFiles := true,
  licenses := Seq("Apache 2.0" -> url("http://www.apache.org/licenses/LICENSE-2.0")),
  homepage := Some(url("https://github.com/finagle/finch")),
  autoAPIMappings := true,
  apiURL := Some(url("https://finagle.github.io/finch/docs/")),
  scmInfo := Some(
    ScmInfo(
      url("https://github.com/finagle/finch"),
      "scm:git:git@github.com:finagle/finch.git"
    )
  ),
  releaseVersionBump := sbtrelease.Version.Bump.Minor,
  releaseProcess := {
    Seq[ReleaseStep](
      checkSnapshotDependencies,
      inquireVersions,
      releaseStepCommandAndRemaining("+clean"),
      releaseStepCommandAndRemaining("+test"),
      setReleaseVersion,
      updateVersionInFile(_._1),
      commitReleaseVersion,
      tagRelease,
      releaseStepCommandAndRemaining("+publishSigned"),
      setNextVersion,
      commitNextVersion,
      releaseStepCommand("sonatypeReleaseAll"),
      pushChanges
    )
  },
  pomExtra :=
    <developers>
      <developer>
        <id>vkostyukov</id>
        <name>Vladimir Kostyukov</name>
        <url>http://vkostyukov.net</url>
      </developer>
      <developer>
        <id>travisbrown</id>
        <name>Travis Brown</name>
        <url>https://meta.plasm.us/</url>
      </developer>
      <developer>
        <id>rpless</id>
        <name>Ryan Plessner</name>
        <url>https://twitter.com/ryan_plessner</url>
      </developer>
      <developer>
        <id>sergeykolbasov</id>
        <name>Sergey Kolbasov</name>
        <url>https://twitter.com/sergey_kolbasov</url>
      </developer>
    </developers>
)

lazy val noPublish = Seq(
  publish := {},
  publishLocal := {},
  publishArtifact := false
)

lazy val allSettings = baseSettings ++ buildSettings ++ publishSettings

lazy val docSettings = allSettings ++ Seq(
  micrositeName := "Finch",
  micrositeDescription := "Scala combinator library for building Finagle HTTP services",
  micrositeAuthor := "Vladimir Kostyukov",
  micrositeHighlightTheme := "atom-one-light",
  micrositeHomepage := "https://finagle.github.io/finch/",
  micrositeDocumentationUrl := "api",
  micrositeGithubOwner := "finagle",
  micrositeGithubRepo := "finch",
  micrositeBaseUrl := "finch",
  micrositeExtraMdFiles := Map(file("CONTRIBUTING.md") -> ExtraMdFileConfig("contributing.md", "docs")),
  micrositePalette := Map(
    "brand-primary" -> "#3b3c3b",
    "brand-secondary" -> "#4c4d4c",
    "brand-tertiary" -> "#5d5e5d",
    "gray-dark" -> "#48494B",
    "gray" -> "#7D7E7D",
    "gray-light" -> "#E5E6E5",
    "gray-lighter" -> "#F4F3F4",
    "white-color" -> "#FFFFFF"),
  addMappingsToSiteDir(mappings in (ScalaUnidoc, packageDoc), micrositeDocumentationUrl),
  ghpagesNoJekyll := false,
  scalacOptions in (ScalaUnidoc, unidoc) ++= Seq(
    "-groups",
    "-implicits",
    "-skip-packages", "scalaz",
    "-doc-source-url", scmInfo.value.get.browseUrl + "/tree/master€{FILE_PATH}.scala",
    "-sourcepath", baseDirectory.in(LocalRootProject).value.getAbsolutePath,
    "-doc-root-content", (resourceDirectory.in(Compile).value / "rootdoc.txt").getAbsolutePath
  ),
  scalacOptions ~= {
    _.filterNot(Set("-Yno-predef", "-Xlint", "-Ywarn-unused-import"))
  },
  git.remoteRepo := "git@github.com:finagle/finch.git",
  unidocProjectFilter in (ScalaUnidoc, unidoc) := inAnyProject -- inProjects(benchmarks, jsonTest),
  includeFilter in makeSite := "*.html" | "*.css" | "*.png" | "*.jpg" | "*.gif" | "*.svg" | "*.js" | "*.swf" | "*.yml" | "*.md",
  siteSubdirName in ScalaUnidoc := "docs"
)

lazy val finch = project.in(file("."))
  .settings(moduleName := "finch")
  .settings(allSettings)
  .settings(noPublish)
  .settings(
    initialCommands in console :=
      """
        |import io.finch._
        |import io.finch.circe._
        |import io.finch.generic._
        |import io.finch.items._
        |import com.twitter.util.{Future, Await}
        |import com.twitter.concurrent.AsyncStream
        |import com.twitter.io.{Buf, Reader}
        |import com.twitter.finagle.Service
        |import com.twitter.finagle.Http
        |import com.twitter.finagle.http.{Request, Response, Status, Version}
        |import io.circe._
        |import io.circe.generic.auto._
        |import shapeless._
      """.stripMargin
  )
  .settings(libraryDependencies ++= Seq(
    "io.circe" %% "circe-generic" % circeVersion
  ))
  .aggregate(
    core, fs2, iteratee, generic, argonaut, circe, benchmarks, test, jsonTest, examples, refined
  )
  .dependsOn(core, iteratee, generic, circe)

lazy val core = project
  .settings(moduleName := "finchx-core")
  .settings(allSettings)

lazy val iteratee = project
  .settings(moduleName := "finchx-iteratee")
  .settings(allSettings)
  .settings(
    libraryDependencies ++= Seq(
      "io.iteratee" %% "iteratee-core" % iterateeVersion
    )
  )
  .dependsOn(core % "compile->compile;test->test")

lazy val fs2 = project
  .settings(moduleName := "finchx-fs2")
  .settings(allSettings)
  .settings(
    libraryDependencies ++= Seq(
      "co.fs2" %% "fs2-core" % fs2Version
    )
  )
  .dependsOn(core % "compile->compile;test->test")

lazy val generic = project
  .settings(moduleName := "finchx-generic")
  .settings(allSettings)
  .dependsOn(core % "compile->compile;test->test")

lazy val test = project
  .settings(moduleName := "finchx-test")
  .settings(allSettings)
  .settings(coverageExcludedPackages := "io\\.finch\\.test\\..*")
  .settings(libraryDependencies ++= testDependencies)
  .dependsOn(core)

lazy val jsonTest = project.in(file("json-test"))
  .settings(moduleName := "finchx-json-test")
  .settings(allSettings)
  .settings(coverageExcludedPackages := "io\\.finch\\.test\\..*")
  .settings(
    libraryDependencies ++= Seq(
      "io.circe" %% "circe-core" % circeVersion,
      "io.circe" %% "circe-jawn" % circeVersion,
      "io.circe" %% "circe-iteratee" % circeIterateeVersion
    ) ++ testDependencies
  )
  .dependsOn(core, iteratee)

lazy val argonaut = project
  .settings(moduleName := "finchx-argonaut")
  .settings(allSettings)
  .settings(libraryDependencies ++= Seq(
    "io.argonaut" %% "argonaut" % argonautVersion
  ))
  .dependsOn(core, jsonTest % "test")

lazy val circe = project
  .settings(moduleName := "finchx-circe")
  .settings(allSettings)
  .settings(
    libraryDependencies ++= Seq(
      "io.circe" %% "circe-core" % circeVersion,
      "io.circe" %% "circe-iteratee" % circeIterateeVersion,
      "io.circe" %% "circe-fs2" % circeFs2Version,
      "io.circe" %% "circe-jawn" % circeVersion,
      "io.circe" %% "circe-generic" % circeVersion % "test"
    )
  )
  .dependsOn(core, jsonTest % "test")

lazy val refined = project
  .settings(moduleName := "finchx-refined")
  .settings(allSettings)
  .settings(
    libraryDependencies ++= Seq(
      "eu.timepit" %% "refined" % refinedVersion,
      "eu.timepit" %% "refined-cats" % refinedVersion % "test",
      "eu.timepit" %% "refined-scalacheck" % refinedVersion % "test"
    )
  )
  .dependsOn(core % "test->test;compile->compile")

lazy val docs = project
  .settings(moduleName := "finchx-docs")
  .settings(docSettings)
  .settings(noPublish)
  .settings(
    libraryDependencies ++= Seq(
      "io.circe" %% "circe-generic" % circeVersion,
      "com.twitter" %% "twitter-server" % twitterVersion,
      "joda-time" % "joda-time" % "2.9.9",
      "org.mockito" % "mockito-all" % "1.10.19"
    )
  )
  .enablePlugins(MicrositesPlugin, ScalaUnidocPlugin)
  .dependsOn(core, circe, argonaut, iteratee, refined)

lazy val examples = project
  .settings(moduleName := "finchx-examples")
  .settings(allSettings)
  .settings(noPublish)
  .settings(resolvers += "TM" at "https://maven.twttr.com")
  .settings(coverageExcludedPackages :=
    """
      |io\.finch\.div\..*;
      |io\.finch\.todo\..*;
      |io\.finch\.wrk\..*;
      |io\.finch\.iteratee\..*;
    """.stripMargin)
  .settings(
    libraryDependencies ++= Seq(
      "io.circe" %% "circe-generic" % circeVersion,
      "com.twitter" %% "finagle-stats" % twitterVersion,
      "com.twitter" %% "twitter-server" % twitterVersion
    )
  )
  .dependsOn(core, circe, iteratee)

lazy val benchmarks = project
  .settings(moduleName := "finchx-benchmarks")
  .enablePlugins(JmhPlugin)
  .settings(allSettings)
  .settings(noPublish)
  .settings(libraryDependencies += "io.circe" %% "circe-generic" % circeVersion)
  .settings(coverageExcludedPackages := "io\\.finch\\..*;")
  .settings(
    javaOptions in run ++= Seq(
      "-Djava.net.preferIPv4Stack=true",
      "-XX:+AggressiveOpts",
      "-XX:+UseParNewGC",
      "-XX:+UseConcMarkSweepGC",
      "-XX:+CMSParallelRemarkEnabled",
      "-XX:+CMSClassUnloadingEnabled",
      "-XX:ReservedCodeCacheSize=128m",
      "-XX:MaxPermSize=1024m",
      "-XX:SurvivorRatio=128",
      "-XX:MaxTenuringThreshold=0",
      "-Xss8M",
      "-Xms512M",
      "-Xmx2G",
      "-server"
    )
  )
  .dependsOn(core, circe)

val validateCommands = List(
  "clean",
  "scalastyle",
  "test:scalastyle",
  "compile",
  "test:compile",
  "coverage",
  "test",
  "coverageReport",
  "coverageAggregate"
)
addCommandAlias("validate", validateCommands.mkString(";", ";", ""))<|MERGE_RESOLUTION|>--- conflicted
+++ resolved
@@ -46,13 +46,8 @@
 )
 
 val testDependencies = Seq(
-<<<<<<< HEAD
-  "org.scalacheck" %% "scalacheck" % "1.14.3",
-  "org.scalatest" %% "scalatest" % "3.0.7",
-=======
   "org.scalacheck" %% "scalacheck" % "1.14.2",
   "org.scalatest" %% "scalatest" % "3.1.0",
->>>>>>> 195fc1ad
   "org.typelevel" %% "cats-laws" % catsVersion,
   "org.typelevel" %% "discipline-scalatest" % "1.0.0"
 )
