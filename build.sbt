--- conflicted
+++ resolved
@@ -16,13 +16,8 @@
 lazy val argonautVersion = "6.3.8"
 lazy val iterateeVersion = "0.20.0"
 lazy val refinedVersion = "0.10.1"
-<<<<<<< HEAD
-lazy val catsEffectVersion = "3.4.4"
+lazy val catsEffectVersion = "3.4.5"
 lazy val fs2Version = "3.5.0"
-=======
-lazy val catsEffectVersion = "3.4.5"
-lazy val fs2Version = "3.4.0"
->>>>>>> 98868ae9
 
 def compilerOptions(scalaVersion: String): Seq[String] = Seq(
   "-deprecation",
