import ReleaseTransformations._
import microsites.ExtraMdFileConfig

lazy val buildSettings = Seq(
  organization := "com.github.finagle",
  scalaVersion := "2.12.7",
  crossScalaVersions := Seq("2.12.7", "2.13.1")
)

lazy val twitterVersion = "20.3.0"
lazy val circeVersion = "0.13.0"
lazy val circeIterateeVersion = "0.13.0-M2"
lazy val circeFs2Version = "0.13.0"
lazy val shapelessVersion = "2.3.3"
lazy val catsVersion = "2.1.1"
lazy val argonautVersion = "6.2.4"
lazy val iterateeVersion = "0.19.0"
<<<<<<< HEAD
lazy val refinedVersion = "0.9.12"
lazy val catsEffectVersion = "2.1.1"
=======
lazy val refinedVersion = "0.9.13"
lazy val catsEffectVersion = "2.0.0"
>>>>>>> a9812d94
lazy val fs2Version =  "2.1.0"

def compilerOptions(scalaVersion: String) = Seq(
  "-deprecation",
  "-encoding", "UTF-8",
  "-feature",
  "-language:existentials",
  "-language:higherKinds",
  "-language:implicitConversions",
  "-unchecked",
  "-Ywarn-dead-code",
  "-Ywarn-numeric-widen",
  "-Xlint"
) ++ (CrossVersion.partialVersion(scalaVersion) match {
  case Some((2, scalaMajor)) if scalaMajor == 12 => scala212CompilerOptions
  case Some((2, scalaMajor)) if scalaMajor == 13 => scala213CompilerOptions
})

lazy val scala212CompilerOptions = Seq(
  "-Yno-adapted-args", 
  "-Ywarn-unused-import",
  "-Xfuture"
)

lazy val scala213CompilerOptions = Seq(
  "-Wunused:imports"
)

val testDependencies = Seq(
  "org.scalacheck" %% "scalacheck" % "1.14.2",
  "org.scalatest" %% "scalatest" % "3.1.0",
  "org.typelevel" %% "cats-laws" % catsVersion,
  "org.typelevel" %% "discipline-scalatest" % "1.0.0"
)

val baseSettings = Seq(
  libraryDependencies ++= Seq(
    "com.chuusai" %% "shapeless" % shapelessVersion,
    "org.typelevel" %% "cats-core" % catsVersion,
    "com.twitter" %% "finagle-http" % twitterVersion,
    scalaOrganization.value % "scala-reflect" % scalaVersion.value,
    "org.typelevel" %% "cats-effect" % catsEffectVersion
  ) ++ testDependencies.map(_ % "test"),
  resolvers ++= Seq(
    Resolver.sonatypeRepo("releases"),
    Resolver.sonatypeRepo("snapshots")
  ),
  scalacOptions ++= compilerOptions(scalaVersion.value),
  scalacOptions in (Compile, console) ~= {
    _.filterNot(Set("-Ywarn-unused-import"))
  },
  scalacOptions in (Compile, console) += "-Yrepl-class-based",
  fork in Test := true,
  javaOptions in ThisBuild ++= Seq("-Xss2048K"),
  addCompilerPlugin("org.typelevel" % "kind-projector" % "0.10.3" cross CrossVersion.binary)
)

def updateVersionInFile(selectVersion: sbtrelease.Versions => String): ReleaseStep =
  ReleaseStep(action = st => {
    val newVersion = selectVersion(st.get(ReleaseKeys.versions).get)
    import scala.io.Source
    import java.io.PrintWriter

    // files containing version to update upon release
    val filesToUpdate = Seq(
      "docs/src/main/tut/index.md"
    )
    val pattern = """"com.github.finagle" %% "finch-.*" % "(.*)"""".r

    filesToUpdate.foreach { fileName =>
      val content = Source.fromFile(fileName).getLines.mkString("\n")
      val newContent =
        pattern.replaceAllIn(content,
          m => m.matched.replaceAllLiterally(m.subgroups.head, newVersion))
      new PrintWriter(fileName) {
        write(newContent); close()
      }
      val vcs = Project.extract(st).get(releaseVcs).get
      vcs.add(fileName).!
    }

    st
  })

lazy val publishSettings = Seq(
  publishMavenStyle := true,
  publishArtifact := true,
  publishTo := {
    val nexus = "https://oss.sonatype.org/"
    if (isSnapshot.value)
      Some("snapshots" at nexus + "content/repositories/snapshots")
    else
      Some("releases"  at nexus + "service/local/staging/deploy/maven2")
  },
  publishArtifact in Test := false,
  pgpSecretRing := file("local.secring.gpg"),
  pgpPublicRing := file("local.pubring.gpg"),
  releasePublishArtifactsAction := PgpKeys.publishSigned.value,
  releaseIgnoreUntrackedFiles := true,
  licenses := Seq("Apache 2.0" -> url("http://www.apache.org/licenses/LICENSE-2.0")),
  homepage := Some(url("https://github.com/finagle/finch")),
  autoAPIMappings := true,
  apiURL := Some(url("https://finagle.github.io/finch/docs/")),
  scmInfo := Some(
    ScmInfo(
      url("https://github.com/finagle/finch"),
      "scm:git:git@github.com:finagle/finch.git"
    )
  ),
  releaseVersionBump := sbtrelease.Version.Bump.Minor,
  releaseProcess := {
    Seq[ReleaseStep](
      checkSnapshotDependencies,
      inquireVersions,
      releaseStepCommandAndRemaining("+clean"),
      releaseStepCommandAndRemaining("+test"),
      setReleaseVersion,
      updateVersionInFile(_._1),
      commitReleaseVersion,
      tagRelease,
      releaseStepCommandAndRemaining("+publishSigned"),
      setNextVersion,
      commitNextVersion,
      releaseStepCommand("sonatypeReleaseAll"),
      pushChanges
    )
  },
  pomExtra :=
    <developers>
      <developer>
        <id>vkostyukov</id>
        <name>Vladimir Kostyukov</name>
        <url>http://vkostyukov.net</url>
      </developer>
      <developer>
        <id>travisbrown</id>
        <name>Travis Brown</name>
        <url>https://meta.plasm.us/</url>
      </developer>
      <developer>
        <id>rpless</id>
        <name>Ryan Plessner</name>
        <url>https://twitter.com/ryan_plessner</url>
      </developer>
      <developer>
        <id>sergeykolbasov</id>
        <name>Sergey Kolbasov</name>
        <url>https://twitter.com/sergey_kolbasov</url>
      </developer>
    </developers>
)

lazy val noPublish = Seq(
  publish := {},
  publishLocal := {},
  publishArtifact := false
)

lazy val allSettings = baseSettings ++ buildSettings ++ publishSettings

lazy val docSettings = allSettings ++ Seq(
  micrositeName := "Finch",
  micrositeDescription := "Scala combinator library for building Finagle HTTP services",
  micrositeAuthor := "Vladimir Kostyukov",
  micrositeHighlightTheme := "atom-one-light",
  micrositeHomepage := "https://finagle.github.io/finch/",
  micrositeDocumentationUrl := "api",
  micrositeGithubOwner := "finagle",
  micrositeGithubRepo := "finch",
  micrositeBaseUrl := "finch",
  micrositeExtraMdFiles := Map(file("CONTRIBUTING.md") -> ExtraMdFileConfig("contributing.md", "docs")),
  micrositePalette := Map(
    "brand-primary" -> "#3b3c3b",
    "brand-secondary" -> "#4c4d4c",
    "brand-tertiary" -> "#5d5e5d",
    "gray-dark" -> "#48494B",
    "gray" -> "#7D7E7D",
    "gray-light" -> "#E5E6E5",
    "gray-lighter" -> "#F4F3F4",
    "white-color" -> "#FFFFFF"),
  addMappingsToSiteDir(mappings in (ScalaUnidoc, packageDoc), micrositeDocumentationUrl),
  ghpagesNoJekyll := false,
  scalacOptions in (ScalaUnidoc, unidoc) ++= Seq(
    "-groups",
    "-implicits",
    "-skip-packages", "scalaz",
    "-doc-source-url", scmInfo.value.get.browseUrl + "/tree/master€{FILE_PATH}.scala",
    "-sourcepath", baseDirectory.in(LocalRootProject).value.getAbsolutePath,
    "-doc-root-content", (resourceDirectory.in(Compile).value / "rootdoc.txt").getAbsolutePath
  ),
  scalacOptions ~= {
    _.filterNot(Set("-Yno-predef", "-Xlint", "-Ywarn-unused-import"))
  },
  git.remoteRepo := "git@github.com:finagle/finch.git",
  unidocProjectFilter in (ScalaUnidoc, unidoc) := inAnyProject -- inProjects(benchmarks, jsonTest),
  includeFilter in makeSite := "*.html" | "*.css" | "*.png" | "*.jpg" | "*.gif" | "*.svg" | "*.js" | "*.swf" | "*.yml" | "*.md",
  siteSubdirName in ScalaUnidoc := "docs"
)

lazy val finch = project.in(file("."))
  .settings(moduleName := "finch")
  .settings(allSettings)
  .settings(noPublish)
  .settings(
    initialCommands in console :=
      """
        |import io.finch._
        |import io.finch.circe._
        |import io.finch.generic._
        |import io.finch.items._
        |import com.twitter.util.{Future, Await}
        |import com.twitter.concurrent.AsyncStream
        |import com.twitter.io.{Buf, Reader}
        |import com.twitter.finagle.Service
        |import com.twitter.finagle.Http
        |import com.twitter.finagle.http.{Request, Response, Status, Version}
        |import io.circe._
        |import io.circe.generic.auto._
        |import shapeless._
      """.stripMargin
  )
  .settings(libraryDependencies ++= Seq(
    "io.circe" %% "circe-generic" % circeVersion
  ))
  .aggregate(
    core, fs2, iteratee, generic, argonaut, circe, benchmarks, test, jsonTest, examples, refined
  )
  .dependsOn(core, iteratee, generic, circe)

lazy val core = project
  .settings(moduleName := "finchx-core")
  .settings(allSettings)

lazy val iteratee = project
  .settings(moduleName := "finchx-iteratee")
  .settings(allSettings)
  .settings(
    libraryDependencies ++= Seq(
      "io.iteratee" %% "iteratee-core" % iterateeVersion
    )
  )
  .dependsOn(core % "compile->compile;test->test")

lazy val fs2 = project
  .settings(moduleName := "finchx-fs2")
  .settings(allSettings)
  .settings(
    libraryDependencies ++= Seq(
      "co.fs2" %% "fs2-core" % fs2Version
    )
  )
  .dependsOn(core % "compile->compile;test->test")

lazy val generic = project
  .settings(moduleName := "finchx-generic")
  .settings(allSettings)
  .dependsOn(core % "compile->compile;test->test")

lazy val test = project
  .settings(moduleName := "finchx-test")
  .settings(allSettings)
  .settings(coverageExcludedPackages := "io\\.finch\\.test\\..*")
  .settings(libraryDependencies ++= testDependencies)
  .dependsOn(core)

lazy val jsonTest = project.in(file("json-test"))
  .settings(moduleName := "finchx-json-test")
  .settings(allSettings)
  .settings(coverageExcludedPackages := "io\\.finch\\.test\\..*")
  .settings(
    libraryDependencies ++= Seq(
      "io.circe" %% "circe-core" % circeVersion,
      "io.circe" %% "circe-jawn" % circeVersion,
      "io.circe" %% "circe-iteratee" % circeIterateeVersion
    ) ++ testDependencies
  )
  .dependsOn(core, iteratee)

lazy val argonaut = project
  .settings(moduleName := "finchx-argonaut")
  .settings(allSettings)
  .settings(libraryDependencies ++= Seq(
    "io.argonaut" %% "argonaut" % argonautVersion
  ))
  .dependsOn(core, jsonTest % "test")

lazy val circe = project
  .settings(moduleName := "finchx-circe")
  .settings(allSettings)
  .settings(
    libraryDependencies ++= Seq(
      "io.circe" %% "circe-core" % circeVersion,
      "io.circe" %% "circe-iteratee" % circeIterateeVersion,
      "io.circe" %% "circe-fs2" % circeFs2Version,
      "io.circe" %% "circe-jawn" % circeVersion,
      "io.circe" %% "circe-generic" % circeVersion % "test"
    )
  )
  .dependsOn(core, jsonTest % "test")

lazy val refined = project
  .settings(moduleName := "finchx-refined")
  .settings(allSettings)
  .settings(
    libraryDependencies ++= Seq(
      "eu.timepit" %% "refined" % refinedVersion,
      "eu.timepit" %% "refined-cats" % refinedVersion % "test",
      "eu.timepit" %% "refined-scalacheck" % refinedVersion % "test"
    )
  )
  .dependsOn(core % "test->test;compile->compile")

lazy val docs = project
  .settings(moduleName := "finchx-docs")
  .settings(docSettings)
  .settings(noPublish)
  .settings(
    libraryDependencies ++= Seq(
      "io.circe" %% "circe-generic" % circeVersion,
      "com.twitter" %% "twitter-server" % twitterVersion,
      "joda-time" % "joda-time" % "2.9.9",
      "org.mockito" % "mockito-all" % "1.10.19"
    )
  )
  .enablePlugins(MicrositesPlugin, ScalaUnidocPlugin)
  .dependsOn(core, circe, argonaut, iteratee, refined)

lazy val examples = project
  .settings(moduleName := "finchx-examples")
  .settings(allSettings)
  .settings(noPublish)
  .settings(resolvers += "TM" at "https://maven.twttr.com")
  .settings(coverageExcludedPackages :=
    """
      |io\.finch\.div\..*;
      |io\.finch\.todo\..*;
      |io\.finch\.wrk\..*;
      |io\.finch\.iteratee\..*;
    """.stripMargin)
  .settings(
    libraryDependencies ++= Seq(
      "io.circe" %% "circe-generic" % circeVersion,
      "com.twitter" %% "finagle-stats" % twitterVersion,
      "com.twitter" %% "twitter-server" % twitterVersion
    )
  )
  .dependsOn(core, circe, iteratee)

lazy val benchmarks = project
  .settings(moduleName := "finchx-benchmarks")
  .enablePlugins(JmhPlugin)
  .settings(allSettings)
  .settings(noPublish)
  .settings(libraryDependencies += "io.circe" %% "circe-generic" % circeVersion)
  .settings(coverageExcludedPackages := "io\\.finch\\..*;")
  .settings(
    javaOptions in run ++= Seq(
      "-Djava.net.preferIPv4Stack=true",
      "-XX:+AggressiveOpts",
      "-XX:+UseParNewGC",
      "-XX:+UseConcMarkSweepGC",
      "-XX:+CMSParallelRemarkEnabled",
      "-XX:+CMSClassUnloadingEnabled",
      "-XX:ReservedCodeCacheSize=128m",
      "-XX:MaxPermSize=1024m",
      "-XX:SurvivorRatio=128",
      "-XX:MaxTenuringThreshold=0",
      "-Xss8M",
      "-Xms512M",
      "-Xmx2G",
      "-server"
    )
  )
  .dependsOn(core, circe)

val validateCommands = List(
  "clean",
  "scalastyle",
  "test:scalastyle",
  "compile",
  "test:compile",
  "coverage",
  "test",
  "coverageReport",
  "coverageAggregate"
)
addCommandAlias("validate", validateCommands.mkString(";", ";", ""))<|MERGE_RESOLUTION|>--- conflicted
+++ resolved
@@ -15,13 +15,8 @@
 lazy val catsVersion = "2.1.1"
 lazy val argonautVersion = "6.2.4"
 lazy val iterateeVersion = "0.19.0"
-<<<<<<< HEAD
-lazy val refinedVersion = "0.9.12"
+lazy val refinedVersion = "0.9.13"
 lazy val catsEffectVersion = "2.1.1"
-=======
-lazy val refinedVersion = "0.9.13"
-lazy val catsEffectVersion = "2.0.0"
->>>>>>> a9812d94
 lazy val fs2Version =  "2.1.0"
 
 def compilerOptions(scalaVersion: String) = Seq(
