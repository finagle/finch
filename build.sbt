import ReleaseTransformations._
import microsites.ExtraMdFileConfig

lazy val buildSettings = Seq(
  organization := "com.github.finagle",
  scalaVersion := "2.13.10",
  crossScalaVersions := Seq("2.12.17", "2.13.10")
)

lazy val twitterVersion = "22.12.0"
lazy val circeVersion = "0.14.5"
lazy val circeFs2Version = "0.14.1"
lazy val circeIterateeVersion = "0.13.0-M2"
lazy val shapelessVersion = "2.3.10"
lazy val catsVersion = "2.9.0"
lazy val argonautVersion = "6.3.8"
lazy val iterateeVersion = "0.20.0"
lazy val refinedVersion = "0.10.3"
<<<<<<< HEAD
lazy val catsEffectVersion = "3.4.10"
lazy val fs2Version = "3.7.0"
=======
lazy val catsEffectVersion = "3.4.11"
lazy val fs2Version = "3.6.1"
>>>>>>> 29108a27

def compilerOptions(scalaVersion: String): Seq[String] = Seq(
  "-deprecation",
  "-encoding",
  "UTF-8",
  "-feature",
  "-language:existentials",
  "-language:higherKinds",
  "-language:implicitConversions",
  "-unchecked",
  "-Ywarn-dead-code",
  "-Ywarn-numeric-widen",
  "-Xlint",
  "-Xfatal-warnings"
) ++ (CrossVersion.partialVersion(scalaVersion) match {
  case Some((2, scalaMajor)) if scalaMajor == 12 => scala212CompilerOptions
  case Some((2, scalaMajor)) if scalaMajor == 13 => scala213CompilerOptions
})

lazy val scala212CompilerOptions = Seq(
  "-Yno-adapted-args",
  "-Ywarn-unused-import",
  "-Xfuture"
)

lazy val scala213CompilerOptions = Seq(
  "-Wunused:imports",
  "-Xlint:-byname-implicit"
)

val testDependencies = Seq(
  "org.scalacheck" %% "scalacheck" % "1.17.0",
  "org.scalatest" %% "scalatest" % "3.2.16",
  "org.typelevel" %% "cats-laws" % catsVersion,
  "org.typelevel" %% "discipline-scalatest" % "2.2.0"
)

val formatOnCompile = System.getenv("CI") != "true"

val baseSettings = Seq(
  libraryDependencies ++= Seq(
    "com.chuusai" %% "shapeless" % shapelessVersion,
    "org.typelevel" %% "cats-core" % catsVersion,
    "com.twitter" %% "finagle-http" % twitterVersion,
    scalaOrganization.value % "scala-reflect" % scalaVersion.value,
    "org.typelevel" %% "cats-effect" % catsEffectVersion
  ) ++ testDependencies.map(_ % "test"),
  libraryDependencySchemes += "io.circe" %% "circe-jawn" % VersionScheme.Always,
  resolvers ++= Resolver.sonatypeOssRepos("releases"),
  resolvers ++= Resolver.sonatypeOssRepos("snapshots"),
  scalacOptions ++= compilerOptions(scalaVersion.value),
  (Compile / console / scalacOptions) ~= (_.filterNot(Set("-Ywarn-unused-import"))),
  (Compile / console / scalacOptions) += "-Yrepl-class-based",
  (Test / fork) := true,
  (ThisBuild / javaOptions) ++= Seq("-Xss2048K"),
  addCompilerPlugin("org.typelevel" % "kind-projector" % "0.13.2" cross CrossVersion.full),
  ThisBuild / scalafixDependencies += "com.github.liancheng" %% "organize-imports" % "0.6.0",
  semanticdbEnabled := true,
  semanticdbVersion := scalafixSemanticdb.revision,
  scalafixOnCompile := formatOnCompile,
  scalafmtOnCompile := formatOnCompile
)

def updateVersionInFile(selectVersion: sbtrelease.Versions => String): ReleaseStep =
  ReleaseStep(action = st => {
    import scala.io.Source
    import java.io.PrintWriter

    val newVersion = selectVersion(st.get(ReleaseKeys.versions).get)
    // files containing version to update upon release
    val filesToUpdate = Seq("docs/mdoc/index.md")
    val pattern = """"com.github.finagle" %% "finch-.*" % "(.*)"""".r

    filesToUpdate.foreach { fileName =>
      val source = Source.fromFile(fileName)
      val content =
        try source.mkString
        finally source.close()
      val newContent =
        pattern.replaceAllIn(content, m => m.matched.replaceAllLiterally(m.subgroups.head, newVersion))
      val writer = new PrintWriter(fileName)
      try writer.write(newContent)
      finally writer.close()
      val vcs = Project.extract(st).get(releaseVcs).get
      vcs.add(fileName).!
    }

    st
  })

lazy val publishSettings = Seq(
  publishMavenStyle := true,
  publishArtifact := true,
  publishTo := {
    val nexus = "https://oss.sonatype.org/"
    if (isSnapshot.value)
      Some("snapshots" at nexus + "content/repositories/snapshots")
    else
      Some("releases" at nexus + "service/local/staging/deploy/maven2")
  },
  (Test / publishArtifact) := false,
  pgpSecretRing := file("local.secring.gpg"),
  pgpPublicRing := file("local.pubring.gpg"),
  releasePublishArtifactsAction := PgpKeys.publishSigned.value,
  releaseIgnoreUntrackedFiles := true,
  licenses := Seq("Apache 2.0" -> url("http://www.apache.org/licenses/LICENSE-2.0")),
  homepage := Some(url("https://github.com/finagle/finch")),
  autoAPIMappings := true,
  apiURL := Some(url("https://finagle.github.io/finch/docs/")),
  scmInfo := Some(
    ScmInfo(
      url("https://github.com/finagle/finch"),
      "scm:git:git@github.com:finagle/finch.git"
    )
  ),
  releaseVersionBump := sbtrelease.Version.Bump.Minor,
  releaseProcess := {
    Seq[ReleaseStep](
      checkSnapshotDependencies,
      inquireVersions,
      releaseStepCommandAndRemaining("+clean"),
      releaseStepCommandAndRemaining("+test"),
      setReleaseVersion,
      updateVersionInFile(_._1),
      commitReleaseVersion,
      tagRelease,
      releaseStepCommandAndRemaining("+publishSigned"),
      setNextVersion,
      commitNextVersion,
      releaseStepCommand("sonatypeReleaseAll"),
      pushChanges
    )
  },
  pomExtra :=
    <developers>
      <developer>
        <id>vkostyukov</id>
        <name>Vladimir Kostyukov</name>
        <url>http://vkostyukov.net</url>
      </developer>
      <developer>
        <id>travisbrown</id>
        <name>Travis Brown</name>
        <url>https://meta.plasm.us/</url>
      </developer>
      <developer>
        <id>rpless</id>
        <name>Ryan Plessner</name>
        <url>https://twitter.com/ryan_plessner</url>
      </developer>
      <developer>
        <id>sergeykolbasov</id>
        <name>Sergey Kolbasov</name>
        <url>https://twitter.com/sergey_kolbasov</url>
      </developer>
    </developers>
)

lazy val noPublish = Seq(
  publish := {},
  publishLocal := {},
  publishArtifact := false
)

lazy val allSettings = baseSettings ++ buildSettings ++ publishSettings

lazy val docSettings = allSettings ++ Seq(
  micrositeName := "Finch",
  micrositeDescription := "Scala combinator library for building Finagle HTTP services",
  micrositeAuthor := "Vladimir Kostyukov",
  mdocIn := baseDirectory.value / "mdoc",
  micrositeHighlightTheme := "atom-one-light",
  micrositeHomepage := "https://finagle.github.io/finch/",
  micrositeDocumentationUrl := "api",
  micrositeGithubOwner := "finagle",
  micrositeGithubRepo := "finch",
  micrositeBaseUrl := "finch",
  micrositeExtraMdFiles := Map(file("CONTRIBUTING.md") -> ExtraMdFileConfig("contributing.md", "docs")),
  micrositePalette := Map(
    "brand-primary" -> "#3b3c3b",
    "brand-secondary" -> "#4c4d4c",
    "brand-tertiary" -> "#5d5e5d",
    "gray-dark" -> "#48494B",
    "gray" -> "#7D7E7D",
    "gray-light" -> "#E5E6E5",
    "gray-lighter" -> "#F4F3F4",
    "white-color" -> "#FFFFFF"
  ),
  addMappingsToSiteDir(ScalaUnidoc / packageDoc / mappings, micrositeDocumentationUrl),
  ghpagesNoJekyll := false,
  (ScalaUnidoc / unidoc / scalacOptions) ++= Seq(
    "-groups",
    "-implicits",
    "-skip-packages",
    "scalaz",
    "-doc-source-url",
    scmInfo.value.get.browseUrl + "/tree/master${FILE_PATH}.scala",
    "-sourcepath",
    (LocalRootProject / baseDirectory).value.getAbsolutePath,
    "-doc-root-content",
    ((Compile / resourceDirectory).value / "rootdoc.txt").getAbsolutePath
  ),
  scalacOptions ~= (_.filterNot(Set("-Yno-predef", "-Xlint", "-Ywarn-unused-import"))),
  git.remoteRepo := "git@github.com:finagle/finch.git",
  (ScalaUnidoc / unidoc / unidocProjectFilter) := inAnyProject -- inProjects(benchmarks, jsonTest),
  (makeSite / includeFilter) := "*.html" | "*.css" | "*.png" | "*.jpg" | "*.gif" | "*.svg" | "*.js" | "*.swf" | "*.yml" | "*.md",
  (ScalaUnidoc / siteSubdirName) := "docs",
  (Global / excludeLintKeys) += siteSubdirName
)

lazy val finch = project
  .in(file("."))
  .settings(moduleName := "finch")
  .settings(allSettings)
  .settings(noPublish)
  .settings(
    (console / initialCommands) :=
      """
        |import io.finch._
        |import io.finch.circe._
        |import io.finch.generic._
        |import io.finch.items._
        |import com.twitter.util.{Future, Await}
        |import com.twitter.concurrent.AsyncStream
        |import com.twitter.io.{Buf, Reader}
        |import com.twitter.finagle.Service
        |import com.twitter.finagle.Http
        |import com.twitter.finagle.http.{Request, Response, Status, Version}
        |import io.circe._
        |import io.circe.generic.auto._
        |import shapeless._
      """.stripMargin
  )
  .settings(
    libraryDependencies ++= Seq(
      "io.circe" %% "circe-generic" % circeVersion
    )
  )
  .aggregate(
    core,
    fs2,
    iteratee,
    generic,
    argonaut,
    circe,
    benchmarks,
    test,
    jsonTest,
    examples,
    refined
  )
  .dependsOn(core, iteratee, generic, circe)

lazy val core = project.settings(moduleName := "finch-core").settings(allSettings)

lazy val iteratee = project
  .settings(moduleName := "finch-iteratee")
  .settings(allSettings)
  .settings(
    libraryDependencies ++= Seq(
      "io.iteratee" %% "iteratee-core" % iterateeVersion
    )
  )
  .dependsOn(core % "compile->compile;test->test")

lazy val fs2 = project
  .settings(moduleName := "finch-fs2")
  .settings(allSettings)
  .settings(
    libraryDependencies ++= Seq(
      "co.fs2" %% "fs2-core" % fs2Version
    )
  )
  .dependsOn(core % "compile->compile;test->test")

lazy val generic = project.settings(moduleName := "finch-generic").settings(allSettings).dependsOn(core % "compile->compile;test->test")

lazy val test = project
  .settings(moduleName := "finch-test")
  .settings(allSettings)
  .settings(coverageExcludedPackages := "io\\.finch\\.test\\..*")
  .settings(libraryDependencies ++= testDependencies)
  .dependsOn(core)

lazy val jsonTest = project
  .in(file("json-test"))
  .settings(moduleName := "finch-json-test")
  .settings(allSettings)
  .settings(coverageExcludedPackages := "io\\.finch\\.test\\..*")
  .settings(
    libraryDependencies ++= Seq(
      "io.circe" %% "circe-core" % circeVersion,
      "io.circe" %% "circe-jawn" % circeVersion,
      "io.circe" %% "circe-iteratee" % circeIterateeVersion
    ) ++ testDependencies
  )
  .dependsOn(core, iteratee)

lazy val argonaut = project
  .settings(moduleName := "finch-argonaut")
  .settings(allSettings)
  .settings(
    libraryDependencies ++= Seq(
      "io.argonaut" %% "argonaut" % argonautVersion
    )
  )
  .dependsOn(core, jsonTest % "test")

lazy val circe = project
  .settings(moduleName := "finch-circe")
  .settings(allSettings)
  .settings(
    libraryDependencies ++= Seq(
      "io.circe" %% "circe-core" % circeVersion,
      "io.circe" %% "circe-iteratee" % circeIterateeVersion,
      "io.circe" %% "circe-fs2" % circeFs2Version,
      "io.circe" %% "circe-jawn" % circeVersion,
      "io.circe" %% "circe-generic" % circeVersion % "test"
    )
  )
  .dependsOn(core, jsonTest % "test")

lazy val refined = project
  .settings(moduleName := "finch-refined")
  .settings(allSettings)
  .settings(
    libraryDependencies ++= Seq(
      "eu.timepit" %% "refined" % refinedVersion,
      "eu.timepit" %% "refined-cats" % refinedVersion % "test",
      "eu.timepit" %% "refined-scalacheck" % refinedVersion % "test"
    )
  )
  .dependsOn(core % "test->test;compile->compile")

lazy val docs = project
  .settings(moduleName := "finch-docs")
  .settings(docSettings)
  .settings(noPublish)
  .settings(
    libraryDependencies ++= Seq(
      "io.circe" %% "circe-generic" % circeVersion,
      "com.twitter" %% "twitter-server" % twitterVersion,
      "joda-time" % "joda-time" % "2.12.0",
      "org.mockito" % "mockito-all" % "1.10.19"
    )
  )
  .enablePlugins(MicrositesPlugin, ScalaUnidocPlugin)
  .dependsOn(core, circe, argonaut, iteratee, refined, fs2)

lazy val examples = project
  .settings(moduleName := "finch-examples")
  .settings(allSettings)
  .settings(noPublish)
  .settings(resolvers += "TM" at "https://maven.twttr.com")
  .settings(
    coverageExcludedPackages :=
      "io\\.finch\\.div\\..*;io\\.finch\\.todo\\..*;io\\.finch\\.wrk\\..*;io\\.finch\\.iteratee\\..*;"
  )
  .settings(
    libraryDependencies ++= Seq(
      "io.circe" %% "circe-generic" % circeVersion,
      "com.twitter" %% "finagle-stats" % twitterVersion,
      "com.twitter" %% "twitter-server" % twitterVersion
    )
  )
  .dependsOn(core, circe, iteratee)

lazy val benchmarks = project
  .settings(moduleName := "finch-benchmarks")
  .enablePlugins(JmhPlugin)
  .settings(allSettings)
  .settings(noPublish)
  .settings(libraryDependencies += "io.circe" %% "circe-generic" % circeVersion)
  .settings(coverageExcludedPackages := "io\\.finch\\..*;")
  .settings(
    (run / javaOptions) ++= Seq(
      "-Djava.net.preferIPv4Stack=true",
      "-XX:+AggressiveOpts",
      "-XX:+UseParNewGC",
      "-XX:+UseConcMarkSweepGC",
      "-XX:+CMSParallelRemarkEnabled",
      "-XX:+CMSClassUnloadingEnabled",
      "-XX:ReservedCodeCacheSize=128m",
      "-XX:MaxPermSize=1024m",
      "-XX:SurvivorRatio=128",
      "-XX:MaxTenuringThreshold=0",
      "-Xss8M",
      "-Xms512M",
      "-Xmx2G",
      "-server"
    )
  )
  .dependsOn(core, circe)

val validateCommands = List(
  "clean",
  "scalafix --check",
  "scalafmtCheckAll",
  "compile",
  "test:compile",
  "coverage",
  "test",
  "coverageReport",
  "coverageAggregate"
)
addCommandAlias("validate", validateCommands.mkString(";", ";", ""))
addCommandAlias("fmt", "all compile:scalafix; all test:scalafix; scalafmtAll")<|MERGE_RESOLUTION|>--- conflicted
+++ resolved
@@ -16,13 +16,8 @@
 lazy val argonautVersion = "6.3.8"
 lazy val iterateeVersion = "0.20.0"
 lazy val refinedVersion = "0.10.3"
-<<<<<<< HEAD
-lazy val catsEffectVersion = "3.4.10"
+lazy val catsEffectVersion = "3.4.11"
 lazy val fs2Version = "3.7.0"
-=======
-lazy val catsEffectVersion = "3.4.11"
-lazy val fs2Version = "3.6.1"
->>>>>>> 29108a27
 
 def compilerOptions(scalaVersion: String): Seq[String] = Seq(
   "-deprecation",
