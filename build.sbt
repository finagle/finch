import ReleaseTransformations._
import microsites.ExtraMdFileConfig

lazy val buildSettings = Seq(
  organization := "com.github.finagle",
  scalaVersion := "2.12.7",
  crossScalaVersions := Seq("2.12.7", "2.13.1")
)

lazy val twitterVersion = "20.5.0"
lazy val circeVersion = "0.13.0"
lazy val circeIterateeVersion = "0.13.0-M2"
lazy val circeFs2Version = "0.13.0"
lazy val shapelessVersion = "2.3.3"
lazy val catsVersion = "2.1.1"
lazy val argonautVersion = "6.2.4"
lazy val iterateeVersion = "0.19.0"
<<<<<<< HEAD
lazy val refinedVersion = "0.9.13"
lazy val catsEffectVersion = "2.1.1"
lazy val fs2Version =  "2.1.0"
=======
lazy val refinedVersion = "0.9.15"
lazy val catsEffectVersion = "2.1.4"
lazy val fs2Version =  "2.4.2"
>>>>>>> fc545df3

def compilerOptions(scalaVersion: String) = Seq(
  "-deprecation",
  "-encoding", "UTF-8",
  "-feature",
  "-language:existentials",
  "-language:higherKinds",
  "-language:implicitConversions",
  "-unchecked",
  "-Ywarn-dead-code",
  "-Ywarn-numeric-widen",
  "-Xlint"
) ++ (CrossVersion.partialVersion(scalaVersion) match {
  case Some((2, scalaMajor)) if scalaMajor == 12 => scala212CompilerOptions
  case Some((2, scalaMajor)) if scalaMajor == 13 => scala213CompilerOptions
})

lazy val scala212CompilerOptions = Seq(
  "-Yno-adapted-args", 
  "-Ywarn-unused-import",
  "-Xfuture"
)

lazy val scala213CompilerOptions = Seq(
  "-Wunused:imports"
)

val testDependencies = Seq(
  "org.scalacheck" %% "scalacheck" % "1.14.2",
  "org.scalatest" %% "scalatest" % "3.1.2",
  "org.typelevel" %% "cats-laws" % catsVersion,
  "org.typelevel" %% "discipline-scalatest" % "1.0.0"
)

val baseSettings = Seq(
  libraryDependencies ++= Seq(
    "com.chuusai" %% "shapeless" % shapelessVersion,
    "org.typelevel" %% "cats-core" % catsVersion,
    "com.twitter" %% "finagle-http" % twitterVersion,
    scalaOrganization.value % "scala-reflect" % scalaVersion.value,
    "org.typelevel" %% "cats-effect" % catsEffectVersion
  ) ++ testDependencies.map(_ % "test"),
  resolvers ++= Seq(
    Resolver.sonatypeRepo("releases"),
    Resolver.sonatypeRepo("snapshots")
  ),
  scalacOptions ++= compilerOptions(scalaVersion.value),
  scalacOptions in (Compile, console) ~= {
    _.filterNot(Set("-Ywarn-unused-import"))
  },
  scalacOptions in (Compile, console) += "-Yrepl-class-based",
  fork in Test := true,
  javaOptions in ThisBuild ++= Seq("-Xss2048K"),
  addCompilerPlugin("org.typelevel" % "kind-projector" % "0.10.3" cross CrossVersion.binary)
)

def updateVersionInFile(selectVersion: sbtrelease.Versions => String): ReleaseStep =
  ReleaseStep(action = st => {
    val newVersion = selectVersion(st.get(ReleaseKeys.versions).get)
    import scala.io.Source
    import java.io.PrintWriter

    // files containing version to update upon release
    val filesToUpdate = Seq(
      "docs/src/main/tut/index.md"
    )
    val pattern = """"com.github.finagle" %% "finch-.*" % "(.*)"""".r

    filesToUpdate.foreach { fileName =>
      val content = Source.fromFile(fileName).getLines.mkString("\n")
      val newContent =
        pattern.replaceAllIn(content,
          m => m.matched.replaceAllLiterally(m.subgroups.head, newVersion))
      new PrintWriter(fileName) {
        write(newContent); close()
      }
      val vcs = Project.extract(st).get(releaseVcs).get
      vcs.add(fileName).!
    }

    st
  })

lazy val publishSettings = Seq(
  publishMavenStyle := true,
  publishArtifact := true,
  publishTo := {
    val nexus = "https://oss.sonatype.org/"
    if (isSnapshot.value)
      Some("snapshots" at nexus + "content/repositories/snapshots")
    else
      Some("releases"  at nexus + "service/local/staging/deploy/maven2")
  },
  publishArtifact in Test := false,
  pgpSecretRing := file("local.secring.gpg"),
  pgpPublicRing := file("local.pubring.gpg"),
  releasePublishArtifactsAction := PgpKeys.publishSigned.value,
  releaseIgnoreUntrackedFiles := true,
  licenses := Seq("Apache 2.0" -> url("http://www.apache.org/licenses/LICENSE-2.0")),
  homepage := Some(url("https://github.com/finagle/finch")),
  autoAPIMappings := true,
  apiURL := Some(url("https://finagle.github.io/finch/docs/")),
  scmInfo := Some(
    ScmInfo(
      url("https://github.com/finagle/finch"),
      "scm:git:git@github.com:finagle/finch.git"
    )
  ),
  releaseVersionBump := sbtrelease.Version.Bump.Minor,
  releaseProcess := {
    Seq[ReleaseStep](
      checkSnapshotDependencies,
      inquireVersions,
      releaseStepCommandAndRemaining("+clean"),
      releaseStepCommandAndRemaining("+test"),
      setReleaseVersion,
      updateVersionInFile(_._1),
      commitReleaseVersion,
      tagRelease,
      releaseStepCommandAndRemaining("+publishSigned"),
      setNextVersion,
      commitNextVersion,
      releaseStepCommand("sonatypeReleaseAll"),
      pushChanges
    )
  },
  pomExtra :=
    <developers>
      <developer>
        <id>vkostyukov</id>
        <name>Vladimir Kostyukov</name>
        <url>http://vkostyukov.net</url>
      </developer>
      <developer>
        <id>travisbrown</id>
        <name>Travis Brown</name>
        <url>https://meta.plasm.us/</url>
      </developer>
      <developer>
        <id>rpless</id>
        <name>Ryan Plessner</name>
        <url>https://twitter.com/ryan_plessner</url>
      </developer>
      <developer>
        <id>sergeykolbasov</id>
        <name>Sergey Kolbasov</name>
        <url>https://twitter.com/sergey_kolbasov</url>
      </developer>
    </developers>
)

lazy val noPublish = Seq(
  publish := {},
  publishLocal := {},
  publishArtifact := false
)

lazy val allSettings = baseSettings ++ buildSettings ++ publishSettings

lazy val docSettings = allSettings ++ Seq(
  micrositeName := "Finch",
  micrositeDescription := "Scala combinator library for building Finagle HTTP services",
  micrositeAuthor := "Vladimir Kostyukov",
  micrositeCompilingDocsTool := WithTut,
  micrositeHighlightTheme := "atom-one-light",
  micrositeHomepage := "https://finagle.github.io/finch/",
  micrositeDocumentationUrl := "api",
  micrositeGithubOwner := "finagle",
  micrositeGithubRepo := "finch",
  micrositeBaseUrl := "finch",
  micrositeExtraMdFiles := Map(file("CONTRIBUTING.md") -> ExtraMdFileConfig("contributing.md", "docs")),
  micrositePalette := Map(
    "brand-primary" -> "#3b3c3b",
    "brand-secondary" -> "#4c4d4c",
    "brand-tertiary" -> "#5d5e5d",
    "gray-dark" -> "#48494B",
    "gray" -> "#7D7E7D",
    "gray-light" -> "#E5E6E5",
    "gray-lighter" -> "#F4F3F4",
    "white-color" -> "#FFFFFF"),
  addMappingsToSiteDir(mappings in (ScalaUnidoc, packageDoc), micrositeDocumentationUrl),
  ghpagesNoJekyll := false,
  scalacOptions in (ScalaUnidoc, unidoc) ++= Seq(
    "-groups",
    "-implicits",
    "-skip-packages", "scalaz",
    "-doc-source-url", scmInfo.value.get.browseUrl + "/tree/master€{FILE_PATH}.scala",
    "-sourcepath", baseDirectory.in(LocalRootProject).value.getAbsolutePath,
    "-doc-root-content", (resourceDirectory.in(Compile).value / "rootdoc.txt").getAbsolutePath
  ),
  scalacOptions ~= {
    _.filterNot(Set("-Yno-predef", "-Xlint", "-Ywarn-unused-import"))
  },
  git.remoteRepo := "git@github.com:finagle/finch.git",
  unidocProjectFilter in (ScalaUnidoc, unidoc) := inAnyProject -- inProjects(benchmarks, jsonTest),
  includeFilter in makeSite := "*.html" | "*.css" | "*.png" | "*.jpg" | "*.gif" | "*.svg" | "*.js" | "*.swf" | "*.yml" | "*.md",
  siteSubdirName in ScalaUnidoc := "docs"
)

lazy val finch = project.in(file("."))
  .settings(moduleName := "finch")
  .settings(allSettings)
  .settings(noPublish)
  .settings(
    initialCommands in console :=
      """
        |import io.finch._
        |import io.finch.circe._
        |import io.finch.generic._
        |import io.finch.items._
        |import com.twitter.util.{Future, Await}
        |import com.twitter.concurrent.AsyncStream
        |import com.twitter.io.{Buf, Reader}
        |import com.twitter.finagle.Service
        |import com.twitter.finagle.Http
        |import com.twitter.finagle.http.{Request, Response, Status, Version}
        |import io.circe._
        |import io.circe.generic.auto._
        |import shapeless._
      """.stripMargin
  )
  .settings(libraryDependencies ++= Seq(
    "io.circe" %% "circe-generic" % circeVersion
  ))
  .aggregate(
    core, fs2, iteratee, generic, argonaut, circe, benchmarks, test, jsonTest, examples, refined
  )
  .dependsOn(core, iteratee, generic, circe)

lazy val core = project
  .settings(moduleName := "finchx-core")
  .settings(allSettings)

lazy val iteratee = project
  .settings(moduleName := "finchx-iteratee")
  .settings(allSettings)
  .settings(
    libraryDependencies ++= Seq(
      "io.iteratee" %% "iteratee-core" % iterateeVersion
    )
  )
  .dependsOn(core % "compile->compile;test->test")

lazy val fs2 = project
  .settings(moduleName := "finchx-fs2")
  .settings(allSettings)
  .settings(
    libraryDependencies ++= Seq(
      "co.fs2" %% "fs2-core" % fs2Version
    )
  )
  .dependsOn(core % "compile->compile;test->test")

lazy val generic = project
  .settings(moduleName := "finchx-generic")
  .settings(allSettings)
  .dependsOn(core % "compile->compile;test->test")

lazy val test = project
  .settings(moduleName := "finchx-test")
  .settings(allSettings)
  .settings(coverageExcludedPackages := "io\\.finch\\.test\\..*")
  .settings(libraryDependencies ++= testDependencies)
  .dependsOn(core)

lazy val jsonTest = project.in(file("json-test"))
  .settings(moduleName := "finchx-json-test")
  .settings(allSettings)
  .settings(coverageExcludedPackages := "io\\.finch\\.test\\..*")
  .settings(
    libraryDependencies ++= Seq(
      "io.circe" %% "circe-core" % circeVersion,
      "io.circe" %% "circe-jawn" % circeVersion,
      "io.circe" %% "circe-iteratee" % circeIterateeVersion
    ) ++ testDependencies
  )
  .dependsOn(core, iteratee)

lazy val argonaut = project
  .settings(moduleName := "finchx-argonaut")
  .settings(allSettings)
  .settings(libraryDependencies ++= Seq(
    "io.argonaut" %% "argonaut" % argonautVersion
  ))
  .dependsOn(core, jsonTest % "test")

lazy val circe = project
  .settings(moduleName := "finchx-circe")
  .settings(allSettings)
  .settings(
    libraryDependencies ++= Seq(
      "io.circe" %% "circe-core" % circeVersion,
      "io.circe" %% "circe-iteratee" % circeIterateeVersion,
      "io.circe" %% "circe-fs2" % circeFs2Version,
      "io.circe" %% "circe-jawn" % circeVersion,
      "io.circe" %% "circe-generic" % circeVersion % "test"
    )
  )
  .dependsOn(core, jsonTest % "test")

lazy val refined = project
  .settings(moduleName := "finchx-refined")
  .settings(allSettings)
  .settings(
    libraryDependencies ++= Seq(
      "eu.timepit" %% "refined" % refinedVersion,
      "eu.timepit" %% "refined-cats" % refinedVersion % "test",
      "eu.timepit" %% "refined-scalacheck" % refinedVersion % "test"
    )
  )
  .dependsOn(core % "test->test;compile->compile")

lazy val docs = project
  .settings(moduleName := "finchx-docs")
  .settings(docSettings)
  .settings(noPublish)
  .settings(
    libraryDependencies ++= Seq(
      "io.circe" %% "circe-generic" % circeVersion,
      "com.twitter" %% "twitter-server" % twitterVersion,
      "joda-time" % "joda-time" % "2.9.9",
      "org.mockito" % "mockito-all" % "1.10.19"
    )
  )
  .enablePlugins(MicrositesPlugin, ScalaUnidocPlugin)
  .dependsOn(core, circe, argonaut, iteratee, refined, fs2)

lazy val examples = project
  .settings(moduleName := "finchx-examples")
  .settings(allSettings)
  .settings(noPublish)
  .settings(resolvers += "TM" at "https://maven.twttr.com")
  .settings(coverageExcludedPackages :=
    """
      |io\.finch\.div\..*;
      |io\.finch\.todo\..*;
      |io\.finch\.wrk\..*;
      |io\.finch\.iteratee\..*;
    """.stripMargin)
  .settings(
    libraryDependencies ++= Seq(
      "io.circe" %% "circe-generic" % circeVersion,
      "com.twitter" %% "finagle-stats" % twitterVersion,
      "com.twitter" %% "twitter-server" % twitterVersion
    )
  )
  .dependsOn(core, circe, iteratee)

lazy val benchmarks = project
  .settings(moduleName := "finchx-benchmarks")
  .enablePlugins(JmhPlugin)
  .settings(allSettings)
  .settings(noPublish)
  .settings(libraryDependencies += "io.circe" %% "circe-generic" % circeVersion)
  .settings(coverageExcludedPackages := "io\\.finch\\..*;")
  .settings(
    javaOptions in run ++= Seq(
      "-Djava.net.preferIPv4Stack=true",
      "-XX:+AggressiveOpts",
      "-XX:+UseParNewGC",
      "-XX:+UseConcMarkSweepGC",
      "-XX:+CMSParallelRemarkEnabled",
      "-XX:+CMSClassUnloadingEnabled",
      "-XX:ReservedCodeCacheSize=128m",
      "-XX:MaxPermSize=1024m",
      "-XX:SurvivorRatio=128",
      "-XX:MaxTenuringThreshold=0",
      "-Xss8M",
      "-Xms512M",
      "-Xmx2G",
      "-server"
    )
  )
  .dependsOn(core, circe)

val validateCommands = List(
  "clean",
  "scalastyle",
  "test:scalastyle",
  "compile",
  "test:compile",
  "coverage",
  "test",
  "coverageReport",
  "coverageAggregate"
)
addCommandAlias("validate", validateCommands.mkString(";", ";", ""))<|MERGE_RESOLUTION|>--- conflicted
+++ resolved
@@ -15,15 +15,9 @@
 lazy val catsVersion = "2.1.1"
 lazy val argonautVersion = "6.2.4"
 lazy val iterateeVersion = "0.19.0"
-<<<<<<< HEAD
-lazy val refinedVersion = "0.9.13"
-lazy val catsEffectVersion = "2.1.1"
-lazy val fs2Version =  "2.1.0"
-=======
 lazy val refinedVersion = "0.9.15"
 lazy val catsEffectVersion = "2.1.4"
 lazy val fs2Version =  "2.4.2"
->>>>>>> fc545df3
 
 def compilerOptions(scalaVersion: String) = Seq(
   "-deprecation",
