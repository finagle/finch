--- conflicted
+++ resolved
@@ -15,11 +15,7 @@
 lazy val catsVersion = "1.6.1"
 lazy val argonautVersion = "6.2.3"
 lazy val iterateeVersion = "0.18.0"
-<<<<<<< HEAD
-lazy val refinedVersion = "0.9.9"
-=======
 lazy val refinedVersion = "0.9.8"
->>>>>>> c3ebc719
 lazy val catsEffectVersion = "1.3.1"
 lazy val fs2Version =  "1.0.5"
 
