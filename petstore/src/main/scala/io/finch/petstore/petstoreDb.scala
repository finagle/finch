package io.finch.petstore

import com.twitter.util.{Await, Future}

import scala.collection.mutable
//import scala.concurrent.Await

class PetstoreDb {
  private[this] val pets = mutable.Map.empty[Long, Pet]
  private[this] val tags = mutable.Map.empty[Long, Tag]
  private[this] val cat = mutable.Map.empty[Long, Category]
<<<<<<< HEAD
  private[this] val orders = mutable.Map.empty[Long, Order]
=======
  //how efficient is this? compared to hashtabl e/map? I would think fetching from a hash*** would be faster
>>>>>>> 235a571b

  def failIfEmpty(o: Option[Pet]): Future[Pet] = o match {
    case Some(pet) => Future.value(pet)
    case None => Future.exception(MissingPet("No pet!"))
  } //move this inside getPet

  //GET: Find pet by ID
  def getPet(id: Long): Future[Pet] = Future(
    pets.synchronized {
      pets.getOrElse(id, throw MissingPet("Your pet doesn't exist! :("))
    }
  )

  //POST: Add pet
  def addPet(inputPet: Pet): Future[Long] = Future.value(
    pets.synchronized {
      val genId = if (pets.isEmpty) 0 else pets.keys.max + 1
      val inputId: Option[Long] = inputPet.id
      val id: Long = if (inputId != None) {
        if (pets.exists(_._1 == inputId)) genId else inputId.getOrElse(genId) //repetition guard
      } else{genId}
      pets(id) = inputPet.copy(id = Some(id))
      //Add tags into tag map
      /*
      ======  ===    ||====     ===
        ||  ||   ||  ||    || ||   ||
        ||  ||   ||  ||    || ||   ||
        ||    ===    ||====     ====
       */
      //End add tags
      id
    }
  )

  //PUT: Update existing pet given a pet object
  //@return: updated pet

  def updatePet(inputPet: Pet): Future[Pet] = inputPet.id match {
    case Some(id) =>
      if(pets.contains(id)) pets.synchronized{
        pets(id) = inputPet
        Future.value(inputPet)
      } else {
        Future.exception(MissingPet("Invalid id: doesn't exist"))
      }
    case None => Future.exception(MissingIdentifier(s"Missing id for pet: $inputPet"))
    //    case None => Future.exception(MissingIdentifier(s"Missing id for pet: $inputPet"))
  }

  def allPets: Future[List[Pet]] = Future.value(
    pets.synchronized(pets.toList.sortBy(_._1).map(_._2))
  )

  //GET: find pets by status
  def getPetsByStatus(s: Status): Future[Seq[Pet]] = {
    val allMatchesFut = for{
      petList <- allPets //List[Pet]
      allBool = petList.map(_.status)
    } yield petList.filter(_.status.map(_.code.equals(s.code)).getOrElse(false))
   allMatchesFut
  }

  //GET: find pets by tags
  //Muliple tags can be provided with comma seperated strings.
  def findPetsByTag(findTags: Seq[String]): Future[Seq[Pet]] = {

    //map, filter, flatMap is safer----fix this, stay away from mutable collections
    //filter, exists

    //create true/false

    //What do we know?
    //findTags = Sequence of Strings
    //All pets have a Sequence of Tags
    //We need to find the pets that have findTags in their sequence of tags
    //You cannot simply create a tag without giving it a valid id first => Cannot just turn all strings into tags and compare
    //To do that, we could:
    /*
      - Turn findTags into a sequence of Tags --> use findTags.forall(p.tags.contains) as a filter method
<<<<<<< HEAD
=======
     */

//    val realTags =


    val matchPets = for {
      p <- pets.values
      tagList <- p.tags
      pTagStr = tagList.map(_.name)
      if(findTags.forall(pTagStr.contains))
    } yield p
    
    Future(matchPets.toSeq.sortBy(_.id))

>>>>>>> 235a571b

      val testcopy = for{(k,v) <- testMap;if (v.name.length > 6)} yield v
        - Gives back arrayBuffer...which is mutable
     */

<<<<<<< HEAD
//    val realTags: Map[Long,Tag] = tags.retain((k,v) => findTags.contains(v.name))
    //this won't work, since tags is private. Operating directly on it returns PetstoreDb.this.tags.type....need another way
    //Try this: go through each pet's list of tags and turn THAT into a list of strings
    //pet.tags.map(_.name)
    //New menace: p.tags = Option(p.tags)
=======
    /*val realTags = mutable.ListBuffer.empty[Tag]
    val allMatches = mutable.ListBuffer.empty[Pet]
    for{
      t <- tags.values
      if (findTags.contains(t.name))
    } yield realTags += t
>>>>>>> 235a571b

    val matchPets = for{
      p <- pets.values
      tagList <- p.tags
      pTagStr = tagList.map(_.name)
      if(findTags.forall(pTagStr.contains))
    } yield p

<<<<<<< HEAD
    Future(matchPets.toList)
=======
    Future(allMatches.toList)*/
>>>>>>> 235a571b
  }

  //DELETE
  def deletePet(id: Long): Future[Boolean] = Future.value(
    pets.synchronized {
      if (pets.contains(id)) {
        pets.remove(id)
        true
      } else false
    }
  )

  def getInventory: Future[Map[Status, Int]] = Future.value(
    pets.synchronized {
      pets.groupBy(_._2.status).flatMap {
        case (Some(status), keyVal) => Some(status -> keyVal.size)
        case (None, _) => None
      }
    }
  )

  //POST: Update a pet in the store with form data

  //POST: Upload an image

  //+++++++++++++++++++++++++++++STORE METHODS BEGIN HERE+++++++++++++++++++++++++++++++++++++++++

  //GET: Returns the current inventory
//  def getInventory: Future[Map[Status, Int]] = Future.value(
//    pets.synchronized {
//      pets.groupBy(_._2.status).map {
//        case (status, keyVal) => (status.getOrElse(Available), keyVal.size)
//        case (None, _) => None
//      }
//    }
//  )
//  def statusCodes: Future[Map[Status, Int]] = Future.value(
//    pets.synchronized {
//      pets.groupBy(_._2.status).map {
//        case (status, kvs) => (status, kvs.size)
//      }
//    }
//  )

  //POST: Place an order for a pet


  //DELETE: Delete purchase order by ID

  //GET: Find purchase order by ID

  //============================STORE METHODS END HERE================================================

  //+++++++++++++++++++++++++++++USER METHODS BEGIN HERE+++++++++++++++++++++++++++++++++++++++++

  //POST: Create user

  //POST: Create list of users with given input array

  //POST: Create list of users with given input list

  //GET: Logs user into system

  //GET: Logs out current logged in user session

  //DELETE: Delete user

  //GET: Get user by username

  //PUT: Update user

  //============================USER METHODS END HERE================================================

}
<|MERGE_RESOLUTION|>--- conflicted
+++ resolved
@@ -9,11 +9,7 @@
   private[this] val pets = mutable.Map.empty[Long, Pet]
   private[this] val tags = mutable.Map.empty[Long, Tag]
   private[this] val cat = mutable.Map.empty[Long, Category]
-<<<<<<< HEAD
   private[this] val orders = mutable.Map.empty[Long, Order]
-=======
-  //how efficient is this? compared to hashtabl e/map? I would think fetching from a hash*** would be faster
->>>>>>> 235a571b
 
   def failIfEmpty(o: Option[Pet]): Future[Pet] = o match {
     case Some(pet) => Future.value(pet)
@@ -93,8 +89,6 @@
     //To do that, we could:
     /*
       - Turn findTags into a sequence of Tags --> use findTags.forall(p.tags.contains) as a filter method
-<<<<<<< HEAD
-=======
      */
 
 //    val realTags =
@@ -109,26 +103,15 @@
     
     Future(matchPets.toSeq.sortBy(_.id))
 
->>>>>>> 235a571b
+//      val testcopy = for{(k,v) <- testMap;if (v.name.length > 6)} yield v
+//        - Gives back arrayBuffer...which is mutable
+//     */
 
-      val testcopy = for{(k,v) <- testMap;if (v.name.length > 6)} yield v
-        - Gives back arrayBuffer...which is mutable
-     */
-
-<<<<<<< HEAD
 //    val realTags: Map[Long,Tag] = tags.retain((k,v) => findTags.contains(v.name))
     //this won't work, since tags is private. Operating directly on it returns PetstoreDb.this.tags.type....need another way
     //Try this: go through each pet's list of tags and turn THAT into a list of strings
     //pet.tags.map(_.name)
     //New menace: p.tags = Option(p.tags)
-=======
-    /*val realTags = mutable.ListBuffer.empty[Tag]
-    val allMatches = mutable.ListBuffer.empty[Pet]
-    for{
-      t <- tags.values
-      if (findTags.contains(t.name))
-    } yield realTags += t
->>>>>>> 235a571b
 
     val matchPets = for{
       p <- pets.values
@@ -136,12 +119,9 @@
       pTagStr = tagList.map(_.name)
       if(findTags.forall(pTagStr.contains))
     } yield p
-
-<<<<<<< HEAD
+    
     Future(matchPets.toList)
-=======
-    Future(allMatches.toList)*/
->>>>>>> 235a571b
+//    Future(allMatches.toList)*/
   }
 
   //DELETE
