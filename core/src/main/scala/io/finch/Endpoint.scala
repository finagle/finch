--- conflicted
+++ resolved
@@ -242,12 +242,8 @@
   }
 
   /** Composes this endpoint with another in such a way that coproducts are flattened. */
-<<<<<<< HEAD
-  final def :+:[B](that: Endpoint[F, B])(implicit a: Adjoin[B :+: A :+: CNil], F: MonadThrow[F]): Endpoint[F, a.Out] = {
-    val left = that.map(x => a(Inl[B, A :+: CNil](x)))
-    val right = self.map(x => a(Inr[B, A :+: CNil](Inl[A, CNil](x))))
-    left.coproduct(right)
-  }
+  final def :+:[B](that: Endpoint[F, B])(implicit a: Adjoin[B :+: A :+: CNil], F: MonadThrow[F]): Endpoint[F, a.Out] =
+    that.map(x => a(Inl(x))) coproduct self.map(x => a(Inr(Inl(x))))
 
   /** Recovers from any exception occurred in this endpoint by creating a new endpoint that will handle any matching throwable from the underlying future. */
   final def rescue(pf: PartialFunction[Throwable, F[Output[A]]])(implicit F: ApplicativeThrow[F]): Endpoint[F, A] =
@@ -259,26 +255,6 @@
 
   /** Lifts this endpoint into one that always succeeds, with [[Either[Throwable, A]] representing both success and failure cases. */
   final def attempt(implicit F: ApplicativeThrow[F]): Endpoint[F, Either[Throwable, A]] =
-=======
-  final def :+:[B](that: Endpoint[F, B])(implicit
-      a: Adjoin[B :+: A :+: CNil],
-      F: MonadError[F, Throwable]
-  ): Endpoint[F, a.Out] =
-    that.map(x => a(Inl(x))) coproduct self.map(x => a(Inr(Inl(x))))
-
-  /** Recovers from any exception occurred in this endpoint by creating a new endpoint that will handle any matching throwable from the underlying future. */
-  final def rescue(pf: PartialFunction[Throwable, F[Output[A]]])(implicit
-      F: ApplicativeError[F, Throwable]
-  ): Endpoint[F, A] = transformOutput(_.recoverWith(pf))
-
-  /** Recovers from any exception occurred in this endpoint by creating a new endpoint that will handle any matching throwable from the underlying future. */
-  final def handle(pf: PartialFunction[Throwable, Output[A]])(implicit
-      F: ApplicativeError[F, Throwable]
-  ): Endpoint[F, A] = transformOutput(_.recover(pf))
-
-  /** Lifts this endpoint into one that always succeeds, with [[Either[Throwable, A]] representing both success and failure cases. */
-  final def attempt(implicit F: MonadError[F, Throwable]): Endpoint[F, Either[Throwable, A]] =
->>>>>>> 5931aa51
     new Endpoint[F, Either[Throwable, A]] with (Either[Throwable, Output[A]] => Output[Either[Throwable, A]]) {
       final def apply(toa: Either[Throwable, Output[A]]): Output[Either[Throwable, A]] = toa match {
         case Right(oo) => oo.map(Right.apply)
