--- conflicted
+++ resolved
@@ -6,7 +6,6 @@
 import com.twitter.finagle.Service
 import com.twitter.finagle.http.{Cookie, Request, Response}
 import com.twitter.util.{Future, Return, Throw, Try}
-import io.finch.Endpoint.Result
 import io.finch.internal.{FromParams, Mapper, PairAdjoin, ToService}
 import shapeless._
 import shapeless.ops.adjoin.Adjoin
@@ -127,14 +126,11 @@
     override def toString = self.toString
   }
 
-<<<<<<< HEAD
-  final def product[B](other: Endpoint[B]): Endpoint[(A, B)] = new Endpoint[(A, B)] {
-=======
-  /**
-  * Transforms this endpoint to the given function `Future[Output[A]] => Future[Output[B]]`
-  */
+  /**
+   * Transforms this endpoint to the given function `Future[Output[A]] => Future[Output[B]]`
+   */
   final def transform[B](fn: Future[Output[A]] => Future[Output[B]]): Endpoint[B] = new Endpoint[B] {
-    override def apply(input: Input): Result[B] = {
+    override def apply(input: Input): Endpoint.Result[B] = {
       self(input).map {
         case (remainder, output) =>
           (remainder, output.map(fn))
@@ -142,11 +138,7 @@
     }
   }
 
-  /**
-   * Maps this endpoint to `Endpoint[A => B]`.
-   */
-  final def ap[B](fn: Endpoint[A => B]): Endpoint[B] = new Endpoint[B] {
->>>>>>> 4aa36e09
+  final def product[B](other: Endpoint[B]): Endpoint[(A, B)] = new Endpoint[(A, B)] {
     private[this] def join(
       foa: Future[Output[A]],
       fob: Future[Output[B]]
@@ -345,7 +337,7 @@
    * Lifts this endpoint into one that always succeeds, with an empty `Option` representing failure.
    */
   final def lift: Endpoint[Option[A]] = new Endpoint[Option[A]] {
-    def apply(input: Input): Result[Option[A]] =
+    def apply(input: Input): Endpoint.Result[Option[A]] =
       self(input).map {
         case (remainder, output) =>
           (remainder, output.map(f =>
