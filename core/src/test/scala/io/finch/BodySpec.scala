package io.finch

import com.twitter.finagle.http.Request
import com.twitter.io.Buf
import io.finch.data.Foo
import shapeless.{:+:, CNil}

import java.nio.charset.Charset

class BodySpec extends FinchSpec {

  private class EvalDecode[A](d: Decode.Text[A]) extends Decode[A] {
    type ContentType = Text.Plain

    @volatile private var e = false

    def apply(b: Buf, cs: Charset): Either[Throwable, A] = {
      e = true
      d(b, cs)
    }

    def evaluated: Boolean = e
  }

  behavior of "body*"

  it should "respond with NotFound when it's required" in {
<<<<<<< HEAD
    val b = body[Foo, Text.Plain].apply(Input.get("/"))
    b.valueAttempt.unsafeRunSync() shouldBe Left(Error.NotPresent(items.BodyItem))
=======
    body[Foo, Text.Plain].apply(Input.get("/")).awaitValue(dispatcherIO) shouldBe
      Some(Left(Error.BodyNotPresent))
>>>>>>> 058c9828
  }

  it should "respond with None when it's optional" in {
    bodyOption[Foo, Text.Plain].apply(Input.get("/")).value.unsafeRunSync() shouldBe None
  }

  it should "not match on streaming requests" in {
    val req = Request()
    req.setChunked(true)
    body[Foo, Text.Plain].apply(Input.fromRequest(req)).isMatched shouldBe false
  }

  it should "respond with a value when present and required" in {
    check { f: Foo =>
      val i = Input.post("/").withBody[Text.Plain](f)
      body[Foo, Text.Plain].apply(i).value.unsafeRunSync() === f
    }
  }

  it should "respond with Some(value) when it'ss present and optional" in {
    check { f: Foo =>
      val i = Input.post("/").withBody[Text.Plain](f)
      bodyOption[Foo, Text.Plain].apply(i).value.unsafeRunSync() === Some(f)
    }
  }

  it should "treat 0-length bodies as empty" in {
    val i = Input.post("/").withHeaders("Content-Length" -> "0")

    bodyOption[Foo, Text.Plain].apply(i).value.unsafeRunSync() shouldBe None
    stringBodyOption.apply(i).value.unsafeRunSync() shouldBe None
    binaryBodyOption.apply(i).value.unsafeRunSync() shouldBe None
  }

  it should "never evaluate until run" in {
    check { f: Foo =>
      val i = Input.post("/").withBody[Text.Plain](f)

      implicit val ed = new EvalDecode[Foo](Decode[Foo, Text.Plain])
      textBody[Foo].apply(i)
      !ed.evaluated
    }
  }

  it should "respect Content-Type header and pick corresponding decoder for coproduct" in {
    check { f: Foo =>
      val plain = Input.post("/").withBody[Text.Plain](f)
      val csv = Input.post("/").withBody[Application.Csv](f)
      val endpoint = body[Foo, Text.Plain :+: Application.Csv :+: CNil]

      endpoint(plain).value.unsafeRunSync() === f && endpoint(csv).value.unsafeRunSync() === f
    }
  }

  it should "resolve into NotParsed(Decode.UMTE) if Content-Type does not match" in {
    val i = Input.post("/").withBody[Application.Xml](Buf.Utf8("foo"))
    val b = body[Foo, Text.Plain :+: Application.Csv :+: CNil]
    val error = b(i).valueAttempt.unsafeRunSync().left.get

    error shouldBe a[Error.NotParsed]
    error.getCause shouldBe Decode.UnsupportedMediaTypeException
  }
}<|MERGE_RESOLUTION|>--- conflicted
+++ resolved
@@ -10,8 +10,6 @@
 class BodySpec extends FinchSpec {
 
   private class EvalDecode[A](d: Decode.Text[A]) extends Decode[A] {
-    type ContentType = Text.Plain
-
     @volatile private var e = false
 
     def apply(b: Buf, cs: Charset): Either[Throwable, A] = {
@@ -25,13 +23,8 @@
   behavior of "body*"
 
   it should "respond with NotFound when it's required" in {
-<<<<<<< HEAD
     val b = body[Foo, Text.Plain].apply(Input.get("/"))
-    b.valueAttempt.unsafeRunSync() shouldBe Left(Error.NotPresent(items.BodyItem))
-=======
-    body[Foo, Text.Plain].apply(Input.get("/")).awaitValue(dispatcherIO) shouldBe
-      Some(Left(Error.BodyNotPresent))
->>>>>>> 058c9828
+    b.valueAttempt.unsafeRunSync() shouldBe Left(Error.BodyNotPresent)
   }
 
   it should "respond with None when it's optional" in {
@@ -69,8 +62,7 @@
   it should "never evaluate until run" in {
     check { f: Foo =>
       val i = Input.post("/").withBody[Text.Plain](f)
-
-      implicit val ed = new EvalDecode[Foo](Decode[Foo, Text.Plain])
+      implicit val ed: EvalDecode[Foo] = new EvalDecode[Foo](Decode[Foo, Text.Plain])
       textBody[Foo].apply(i)
       !ed.evaluated
     }
