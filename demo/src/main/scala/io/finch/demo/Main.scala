/*
 * Copyright 2015, by Vladimir Kostyukov and Contributors.
 *
 * This file is a part of a Finch library that may be found at
 *
 *      https://github.com/finagle/finch
 *
 * Licensed under the Apache License, Version 2.0 (the "License");
 * You may not use this file except in compliance with the License.
 * You may obtain a copy of the License at
 *
 *      http://www.apache.org/licenses/LICENSE-2.0
 *
 * Unless required by applicable law or agreed to in writing, software
 * distributed under the License is distributed on an "AS IS" BASIS,
 * WITHOUT WARRANTIES OR CONDITIONS OF ANY KIND, either express or implied.
 * See the License for the specific language governing permissions and
 * limitations under the License.
 *
 * Contributor(s): -
 */

package io.finch.demo

import _root_.argonaut.Argonaut._
import _root_.argonaut._
import com.twitter.finagle.httpx.{Request, Response}
import com.twitter.finagle.{Filter, Httpx, Service, SimpleFilter}
import com.twitter.util.{Await, Future}
import io.finch.{Endpoint => _, _}

// import the pipe `!` operator
import io.finch.argonaut._         // import finch-json classes such as `Json`
import io.finch.request._          // import request readers such as `RequiredParam`
import io.finch.request.items._    // import request items for error handling
import io.finch.response._         // import response builders such as `BadRequest`
import io.finch.route._            // import route combinators

/**
 * To run the demo from console use:
 *
 * > sbt 'project demo' 'run io.finch.demo.Main'
 *
 * Or just:
 *
 * > sbt demo/run
 *
 * You can then access the service using curl, for example:
 *
 * > # List users
 * > curl -i -H "X-Secret: open sesame" http://localhost:8080/users <--- X-Secret is a "header"!!
 * > # Get a user
 * > curl -i -H "X-Secret: open sesame" http://localhost:8080/users/1
 * > # Add a user
 * > curl -i -H "X-Secret: open sesame" -X POST http://localhost:8080/users?name=Foo%20McBar
 * > # Add a ticket for a user
 * > curl -i -H "X-Secret: open sesame" -d '{"label": "ORF -> DCA"}' http://localhost:8080/users/0/tickets
 */
object Main extends App {
  import model._

  val exampleUser1: User = User(Id(), "Tom Paine", Nil)

  val exampleUser2: User = User(
    Id(),
    "Benjamin Franklin",
    List(Ticket(Id(), "PHL -> CDG"), Ticket(Id(), "PHL -> LHR"))
  )

  val exampleUser3: User = User(
    Id(),
    "Betsy Ross",
    List(Ticket(Id(), "PHL -> DCA"))
  )

  val exampleUser4: User = User(
    Id(),
    "Sakata Gintoki",
    List(Ticket(Id(), "SFO -> SAN"))
  )

  // Pre-load the database with some examples.
  Await.ready(Db.insert(exampleUser1.id, exampleUser1))
  Await.ready(Db.insert(exampleUser2.id, exampleUser2))
  Await.ready(Db.insert(exampleUser3.id, exampleUser3))
  Await.ready(Db.insert(exampleUser4.id, exampleUser4))

  // Serve the backend using the Httpx protocol.
  val _ = Await.ready(Httpx.serve(":8080", Demo.backend))
}

object Demo {

  import endpoint._
  import model._

  val Secret = "open sesame"

<<<<<<< HEAD
  // A Finagle filter that authorizes a request: performs conversion `HttpRequest` => `AuthRequest`.
  val authorize = new Filter[HttpRequest, HttpResponse, AuthRequest, HttpResponse] {
//      def apply(req: HttpRequest, service: Service[AuthRequest, HttpResponse]): Future[HttpResponse] =
//        service(AuthRequest(req))
    def apply(req: HttpRequest, service: Service[AuthRequest, HttpResponse]): Future[HttpResponse] = for {
=======
  // A Finagle filter that authorizes a request: performs conversion `Request` => `AuthRequest`.
  val authorize = new Filter[Request, Response, AuthRequest, Response] {
    def apply(req: Request, service: Service[AuthRequest, Response]): Future[Response] = for {
>>>>>>> ddcc3094
      `X-Secret` <- headerOption("X-Secret")(req)
      rep <- `X-Secret` collect {
        case Secret => service(AuthRequest(req))
      } getOrElse Unauthorized().toFuture
    } yield rep
  }

  val handleDomainErrors: PartialFunction[Throwable, Response] = {
    case UserNotFound(id) => BadRequest(Json("error" := "user_not_found", "id" := id))
  }

  val handleRequestReaderErrors: PartialFunction[Throwable, Response] = {
    case NotPresent(ParamItem(p)) => BadRequest(
      Json("error" := "param_not_present", "param" := p)
    )

    case NotPresent(BodyItem) => BadRequest(Json("error" := "body_not_present"))

    case NotParsed(ParamItem(p), _, _) => BadRequest(
      Json("error" := "param_not_parsed", "param" := p)
    )

    case NotParsed(BodyItem, _, _) => BadRequest(Json("error" := "body_not_parsed"))

    case NotValid(ParamItem(p), rule) => BadRequest(
      Json("error" := "param_not_valid", "param" := p, "rule" := rule)
    )
  }

  val handleRouterErrors: PartialFunction[Throwable, Response] = {
    case RouteNotFound(route) => NotFound(Json("error" := "route_not_found", "route" := route))
  }

  // A simple Finagle filter that handles all the exceptions, which might be thrown by
  // a request reader of one of the REST services.
  val handleExceptions = new SimpleFilter[Request, Response] {
    def apply(req: Request, service: Service[Request, Response]): Future[Response] = service(req) handle
      (handleDomainErrors orElse handleRequestReaderErrors orElse handleRouterErrors orElse {
        case _ => InternalServerError()
      })
  }

  // An API endpoint.
  val api: Service[AuthRequest, Response] =
    (getUser :+: getUsers :+: postUser :+: postTicket).toService

  // An HTTP endpoint with exception handler and Auth filter.
  def backend: Service[Request, Response] =
    handleExceptions ! authorize ! api
}<|MERGE_RESOLUTION|>--- conflicted
+++ resolved
@@ -96,17 +96,9 @@
 
   val Secret = "open sesame"
 
-<<<<<<< HEAD
-  // A Finagle filter that authorizes a request: performs conversion `HttpRequest` => `AuthRequest`.
-  val authorize = new Filter[HttpRequest, HttpResponse, AuthRequest, HttpResponse] {
-//      def apply(req: HttpRequest, service: Service[AuthRequest, HttpResponse]): Future[HttpResponse] =
-//        service(AuthRequest(req))
-    def apply(req: HttpRequest, service: Service[AuthRequest, HttpResponse]): Future[HttpResponse] = for {
-=======
   // A Finagle filter that authorizes a request: performs conversion `Request` => `AuthRequest`.
   val authorize = new Filter[Request, Response, AuthRequest, Response] {
     def apply(req: Request, service: Service[AuthRequest, Response]): Future[Response] = for {
->>>>>>> ddcc3094
       `X-Secret` <- headerOption("X-Secret")(req)
       rep <- `X-Secret` collect {
         case Secret => service(AuthRequest(req))
